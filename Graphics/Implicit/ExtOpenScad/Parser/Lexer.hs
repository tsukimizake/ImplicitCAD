-- Implicit CAD. Copyright (C) 2011, Christopher Olah (chris@colah.ca)
-- Copyright (C) 2016, Kelvin Cookshaw (kelvin@cookshaw.com)
-- Copyright 2014 2015 2016, Julia Longtin (julial@turinglace.com)
-- Released under the GNU AGPLV3+, see LICENSE

<<<<<<< HEAD
-- allow us to specify what package to import what module from.
-- We don't actually care, but when we compile our haskell examples, we do.
{-# LANGUAGE PackageImports #-}

-- Allow us to use string literals for Text
{-# LANGUAGE OverloadedStrings #-}

module Graphics.Implicit.ExtOpenScad.Parser.Lexer (whiteSpace, matchTrue, matchFalse, matchFunction, matchInclude, matchUse, matchIf, matchElse, matchModule, matchLet, matchUndef, matchTok, matchColon, matchSemi, matchComma, matchIdentifier, surroundedBy, matchLT, matchLE, matchGT, matchGE, matchEQ, matchNE, matchCAT, matchOR, matchAND, matchEXP, matchEach, lexer) where
=======
module Graphics.Implicit.ExtOpenScad.Parser.Lexer (whiteSpace, matchTrue, matchFalse, matchFunction, matchInclude, matchUse, matchIf, matchElse, matchModule, matchLet, matchUndef, matchTok, matchColon, matchSemi, matchComma, matchIdentifier, surroundedBy, matchLT, matchLE, matchGT, matchGE, matchEQ, matchNE, matchCAT, matchOR, matchAND, matchEach, lexer) where
>>>>>>> ea725f1e

import Prelude (String, Char, Bool(True), (>>), pure)

import Data.Functor.Identity (Identity)

import Text.Parsec.String (GenParser)

import qualified Text.Parsec.Token as P (whiteSpace, reserved, identifier, reservedOp)

import Text.Parsec.Language (GenLanguageDef, emptyDef)

import Text.Parsec.Token (GenTokenParser, makeTokenParser, commentStart, commentEnd, commentLine, nestedComments, caseSensitive, colon, semi, comma, identStart, identLetter, reservedNames, reservedOpNames)

import Text.Parsec (char, between)

import Text.Parsec.Char (noneOf)

import Data.Text.Lazy (Text)

-- The definition of openscad used by parsec.
openScadStyle :: GenLanguageDef String u0 Identity
openScadStyle
    = emptyDef
    { commentStart = "/*"
    , commentEnd = "*/"
    , commentLine = "//"
    , nestedComments = True
    , identStart =  noneOf " ,|[]{}()+-*&^%#@!~`'\"\\/;:.,<>?=1234567890"
    , identLetter = noneOf " ,|[]{}()+-*&^%#@!~`'\"\\/;:.,<>?="
    , reservedNames = ["module", "function", "if", "else", "let", "each", "true", "false", "undef", "include", "use"]
    , reservedOpNames= ["<=", ">=", "==", "!=", "&&", "||", "++", "^", "<", ">"]
    , caseSensitive = True
    }

lexer :: GenTokenParser String st Identity
lexer = makeTokenParser openScadStyle

-- | Consume whitespace.
whiteSpace :: GenParser Char st ()
whiteSpace = P.whiteSpace lexer

-- | Match the module keyword.
matchModule :: GenParser Char st ()
matchModule = P.reserved lexer "module"

-- | Match the function keyword.
matchFunction :: GenParser Char st ()
matchFunction = P.reserved lexer "function"

-- | Match the if keyword.
matchIf :: GenParser Char st ()
matchIf = P.reserved lexer "if"

-- | Match the else keyword.
matchElse :: GenParser Char st ()
matchElse = P.reserved lexer "else"

-- | Match the let keyword.
matchLet :: GenParser Char st ()
matchLet = P.reserved lexer "let"

-- | Match the each keyword.
matchEach :: GenParser Char st ()
matchEach = P.reserved lexer "each"

-- | Match boolean true.
matchTrue :: GenParser Char st ()
matchTrue = P.reserved lexer "true"

-- | Match boolean false
matchFalse :: GenParser Char st ()
matchFalse = P.reserved lexer "false"

-- | Match the undef keyword.
matchUndef :: GenParser Char st ()
matchUndef = P.reserved lexer "undef"

-- | Match the include keyword.
matchInclude :: GenParser Char st ()
matchInclude = P.reserved lexer "include"

-- | Match the use keyword.
matchUse :: GenParser Char st ()
matchUse = P.reserved lexer "use"

-- | match a single character token followed by whitespace.
matchTok :: Char -> GenParser Char st Char
matchTok x = do
  y <- char x
  _ <- whiteSpace
  pure y
--matchTok tok = lexeme lexer $ symbol lexer [tok]

-- | match a colon.
matchColon :: GenParser Char st Text
matchColon = colon lexer >> pure ":"

-- | match a semicolon.
matchSemi :: GenParser Char st Text
matchSemi = semi lexer >> pure ";"

-- | match a comma.
matchComma :: GenParser Char st Text
matchComma = comma lexer >> pure ","

-- | Match operators.
matchLE :: GenParser Char st Text
matchLE = P.reservedOp lexer "<=" >> pure "<="
matchLT :: GenParser Char st Text
matchLT = P.reservedOp lexer "<" >> pure "<"
matchGE :: GenParser Char st Text
matchGE = P.reservedOp lexer ">=" >> pure ">="
matchGT :: GenParser Char st Text
matchGT = P.reservedOp lexer ">" >> pure ">"
matchEQ :: GenParser Char st Text
matchEQ = P.reservedOp lexer "==" >> pure "=="
matchNE :: GenParser Char st Text
matchNE = P.reservedOp lexer "!=" >> pure "!="
matchAND :: GenParser Char st Text
matchAND = P.reservedOp lexer "&&" >> pure "&&"
matchOR :: GenParser Char st Text
matchOR = P.reservedOp lexer "||" >> pure "||"
matchCAT :: GenParser Char st Text
matchCAT = P.reservedOp lexer "++" >> pure "++"
matchEXP :: GenParser Char st Char
matchEXP = P.reservedOp lexer "^" >> pure '^'


-- | match something between two ends.
surroundedBy :: Char -> GenParser Char st a -> Char -> GenParser Char st a
surroundedBy leftTok middle rightTok = between (matchTok leftTok) (matchTok rightTok) middle

-- | match an identifier. variable name, function name, module name, etc.
matchIdentifier :: GenParser Char st String
matchIdentifier = P.identifier lexer<|MERGE_RESOLUTION|>--- conflicted
+++ resolved
@@ -3,18 +3,11 @@
 -- Copyright 2014 2015 2016, Julia Longtin (julial@turinglace.com)
 -- Released under the GNU AGPLV3+, see LICENSE
 
-<<<<<<< HEAD
--- allow us to specify what package to import what module from.
--- We don't actually care, but when we compile our haskell examples, we do.
-{-# LANGUAGE PackageImports #-}
 
 -- Allow us to use string literals for Text
 {-# LANGUAGE OverloadedStrings #-}
 
 module Graphics.Implicit.ExtOpenScad.Parser.Lexer (whiteSpace, matchTrue, matchFalse, matchFunction, matchInclude, matchUse, matchIf, matchElse, matchModule, matchLet, matchUndef, matchTok, matchColon, matchSemi, matchComma, matchIdentifier, surroundedBy, matchLT, matchLE, matchGT, matchGE, matchEQ, matchNE, matchCAT, matchOR, matchAND, matchEXP, matchEach, lexer) where
-=======
-module Graphics.Implicit.ExtOpenScad.Parser.Lexer (whiteSpace, matchTrue, matchFalse, matchFunction, matchInclude, matchUse, matchIf, matchElse, matchModule, matchLet, matchUndef, matchTok, matchColon, matchSemi, matchComma, matchIdentifier, surroundedBy, matchLT, matchLE, matchGT, matchGE, matchEQ, matchNE, matchCAT, matchOR, matchAND, matchEach, lexer) where
->>>>>>> ea725f1e
 
 import Prelude (String, Char, Bool(True), (>>), pure)
 
