--- conflicted
+++ resolved
@@ -25,16 +25,11 @@
 import Graphics.Implicit.ExtOpenScad.Parser.Statement (parseProgram)
 
 import Data.Maybe(fromMaybe)
-<<<<<<< HEAD
-    
+
 import Data.Map (union, fromList)
 
-import Control.Monad (forM_, forM, mapM_) 
+import Control.Monad (forM_, forM, mapM_)
 
-=======
-import qualified Data.Map as Map
-import Control.Monad (forM_, forM, mapM_)
->>>>>>> 822c2f73
 import Control.Monad.State (get, liftIO, mapM, runStateT, (>>))
 
 import System.FilePath (takeDirectory)
