--- conflicted
+++ resolved
@@ -2,16 +2,9 @@
 -- Copyright 2014 2015 2016, Julia Longtin (julial@turinglace.com)
 -- Released under the GNU AGPLV3+, see LICENSE
 
-<<<<<<< HEAD
--- allow us to specify what package to import what module from.
--- We don't actually care, but when we compile our haskell examples, we do.
-{-# LANGUAGE PackageImports #-}
-
 -- Allow us to use string literals for Text
 {-# LANGUAGE OverloadedStrings #-}
 
-=======
->>>>>>> ea725f1e
 module Graphics.Implicit.ExtOpenScad.Eval.Statement (runStatementI) where
 
 import Prelude(Maybe(Just, Nothing), Bool(True, False), Either(Left, Right), (.), ($), show, pure, (<>), reverse, fst, snd, readFile, filter, length, (&&), (==), (/=), fmap, notElem, elem, not, zip, init, last, null, String, (*>), (<$>), traverse, (<$))
