-- Implicit CAD. Copyright (C) 2011, Christopher Olah (chris@colah.ca)
-- Copyright 2016, Julia Longtin (julial@turinglace.com)
-- Released under the GNU AGPLV3+, see LICENSE

module Graphics.Implicit.ExtOpenScad.Util.StateC (addMessage, getVarLookup, modifyVarLookup, lookupVar, pushVals, getVals, putVals, withPathShiftedBy, getPath, getRelPath, errorC, warnC, scadOptions) where

import Prelude(FilePath, Maybe, ($), (<>), pure)

import Graphics.Implicit.ExtOpenScad.Definitions(VarLookup(VarLookup), OVal, Symbol, SourcePosition, Message(Message), MessageType(Error, Warning), ScadOpts, StateC, CompState(scadVars, oVals, sourceDir, messages, scadOpts))

import Data.Map (lookup)

<<<<<<< HEAD
import Data.Text.Lazy (Text)

import "monads-tf" Control.Monad.State (modify, gets)
=======
import Control.Monad.State (modify, gets)
>>>>>>> ea725f1e

import System.FilePath((</>))

getVarLookup :: StateC VarLookup
getVarLookup = gets scadVars

modifyVarLookup :: (VarLookup -> VarLookup) -> StateC ()
modifyVarLookup f = modify $ \c -> c { scadVars = f $ scadVars c }

-- | Perform a variable lookup
--   FIXME: generate a warning when we look up a variable that is not present.
lookupVar :: Symbol -> StateC (Maybe OVal)
lookupVar name = do
    (VarLookup varlookup) <- getVarLookup
    pure $ lookup name varlookup

pushVals :: [OVal] -> StateC ()
pushVals vals = modify $ \c -> c { oVals = vals <> oVals c }

getVals :: StateC [OVal]
getVals = gets oVals

putVals :: [OVal] -> StateC ()
putVals vals = modify $ \c -> c { oVals = vals }

withPathShiftedBy :: FilePath -> StateC a -> StateC a
withPathShiftedBy pathShift s = do
  path <- getPath
  modify $ \c -> c { sourceDir = path </> pathShift }
  x <- s
  modify $ \c -> c { sourceDir = path }
  pure x

-- | Pure the path stored in the state.
getPath :: StateC FilePath
getPath = gets sourceDir

getRelPath :: FilePath -> StateC FilePath
getRelPath relPath = do
    path <- getPath
    pure $ path </> relPath

addMesg :: Message -> StateC ()
addMesg m = modify $ \c -> c { messages = messages c <> pure m }

addMessage :: MessageType -> SourcePosition -> Text -> StateC ()
addMessage mtype pos text = addMesg $ Message mtype pos text

errorC :: SourcePosition -> Text -> StateC ()
errorC = addMessage Error
{-# INLINABLE errorC #-}

warnC :: SourcePosition -> Text -> StateC ()
warnC = addMessage Warning
{-# INLINABLE warnC #-}

scadOptions :: StateC ScadOpts
scadOptions = gets scadOpts
<|MERGE_RESOLUTION|>--- conflicted
+++ resolved
@@ -10,13 +10,9 @@
 
 import Data.Map (lookup)
 
-<<<<<<< HEAD
 import Data.Text.Lazy (Text)
 
-import "monads-tf" Control.Monad.State (modify, gets)
-=======
 import Control.Monad.State (modify, gets)
->>>>>>> ea725f1e
 
 import System.FilePath((</>))
 
