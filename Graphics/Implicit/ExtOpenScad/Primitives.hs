--- conflicted
+++ resolved
@@ -15,11 +15,7 @@
 -- Export one set containing all of the primitive modules.
 module Graphics.Implicit.ExtOpenScad.Primitives (primitiveModules) where
 
-<<<<<<< HEAD
-import Prelude((.), Either(Left, Right), Bool(True, False), Maybe(Just, Nothing), ($), pure, either, id, (-), (==), (&&), (<), (*), cos, sin, pi, (/), (>), const, uncurry, fromInteger, round, (/=), (||), not, null, fmap, (<>), otherwise)
-=======
 import Prelude((.), Either(Left, Right), Bool(True, False), Maybe(Just, Nothing), ($), pure, either, id, (-), (==), (&&), (<), (*), cos, sin, pi, (/), (>), const, uncurry, (/=), (||), not, null, fmap, (<>), otherwise, error)
->>>>>>> 91ce81b4
 
 import Graphics.Implicit.Definitions (ℝ, ℝ2, ℝ3, ℕ, SymbolicObj2, SymbolicObj3, ExtrudeMScale(C1), fromℕtoℝ, isScaleID)
 
@@ -484,41 +480,28 @@
     r            :: ℝ    <- argument "r"   `defaultTo` 0
     translateArg :: Either ℝ2 (ℝ -> ℝ2) <- argument "translate" `defaultTo` Left (V2 0 0)
     rotateArg    :: Either ℝ  (ℝ -> ℝ ) <- argument "rotate" `defaultTo` Left 0
-<<<<<<< HEAD
-    let
-        is360m :: ℝ -> Bool
-        is360m n = 360 * fromInteger (round $ n / 360) /= n
-        cap = is360m totalRot
-            || either ( /= (0,0)) (\f -> f 0 /= f totalRot) translateArg
-            || either is360m (\f -> is360m (f 0 - f totalRot)) rotateArg
-        capM = if cap then Just r else Nothing
-    pure $ pure $ obj2UpMap (rotateExtrudeDegrees totalRot capM translateArg rotateArg) children
+    pure $ pure $ obj2UpMap ( Prim.withRounding r
+                            . rotateExtrudeDegrees totalRot translateArg rotateArg
+                            ) children
 
 
 -- | Like 'Prim.rotateExtrude', but operates in degrees instead of radians.
 -- This is a shim for scad, which expects this function to operate in degrees.
 rotateExtrudeDegrees
     :: ℝ                     -- Angle to sweep to (in degs)
-    -> (Maybe ℝ)             -- Loop or path (rounded corner)
     -> (Either ℝ2 (ℝ -> ℝ2)) -- translate
     -> (Either ℝ  (ℝ -> ℝ )) -- rotate
     -> SymbolicObj2          -- object to extrude
     -> SymbolicObj3
-rotateExtrudeDegrees totalRot capM translateArg rotateArg =
+rotateExtrudeDegrees totalRot translateArg rotateArg =
   Prim.rotateExtrude
     (totalRot * k)
-    capM
     (fmap (. (/k)) translateArg)
     (fmap (. (/k)) rotateArg)
   where
     tau :: ℝ
     tau = 2 * pi
     k = tau / 360
-=======
-    pure $ pure $ obj2UpMap ( Prim.withRounding r
-                            . Prim.rotateExtrude totalRot translateArg rotateArg
-                            ) children
->>>>>>> 91ce81b4
 
 shell :: (Symbol, SourcePosition -> [OVal] -> ArgParser (StateC [OVal]))
 shell = moduleWithSuite "shell" $ \_ children -> do
