--- conflicted
+++ resolved
@@ -6,11 +6,7 @@
 
 import Prelude(abs, (-), (/), sqrt, (*), (+), mod, length, fmap, (<=), (&&), (>=), (||), odd, ($), (>), filter, (<), minimum, max, cos, sin, tail, (.))
 
-<<<<<<< HEAD
-import Graphics.Implicit.Definitions (ℝ, ℕ, ℝ2, (⋯/), Obj2, SymbolicObj2(RectR, Circle, PolygonR, Complement2, UnionR2, DifferenceR2, IntersectR2, Translate2, Scale2, Rotate2, Mirror2, Shell2, Outset2, EmbedBoxedObj2))
-=======
-import Graphics.Implicit.Definitions (ℝ, ℕ, ℝ2, (⋯/), Obj2, SymbolicObj2(SquareR, Circle, PolygonR, Complement2, UnionR2, DifferenceR2, IntersectR2, Translate2, Scale2, Rotate2, Shell2, Outset2, EmbedBoxedObj2))
->>>>>>> 272601d5
+import Graphics.Implicit.Definitions (ℝ, ℕ, ℝ2, (⋯/), Obj2, SymbolicObj2(SquareR, Circle, PolygonR, Complement2, UnionR2, DifferenceR2, IntersectR2, Translate2, Scale2, Rotate2, Mirror2, Shell2, Outset2, EmbedBoxedObj2))
 
 import Graphics.Implicit.MathUtil (reflect, rminimum, rmaximum, distFromLineSeg)
 
