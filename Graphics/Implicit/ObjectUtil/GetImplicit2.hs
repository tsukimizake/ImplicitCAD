{-# LANGUAGE ViewPatterns #-}
-- Implicit CAD. Copyright (C) 2011, Christopher Olah (chris@colah.ca)
-- Copyright (C) 2016, Julia Longtin (julial@turinglace.com)
-- Released under the GNU AGPLV3+, see LICENSE

module Graphics.Implicit.ObjectUtil.GetImplicit2 (getImplicit2) where

<<<<<<< HEAD
import Prelude(const, abs, (-), (/), sqrt, (*), (+), mod, length, fmap, (<=), (&&), (>=), (||), odd, ($), (>), filter, (<), minimum, cos, sin, (.))

import Graphics.Implicit.Definitions
    ( ℕ, SymbolicObj2(..), Obj2, ℝ2, ℝ )

import Graphics.Implicit.MathUtil
    ( distFromLineSeg, rmaximum, infty )

import Data.VectorSpace ((^-^))
import Data.List (nub, genericIndex, genericLength)
import Graphics.Implicit.ObjectUtil.GetImplicitShared (getImplicitShared)
=======
import Prelude(cycle, (/=), uncurry, fst, Eq, zip, drop, (<$>), const, abs, (-), (/), sqrt, (*), (+), length, fmap, (<=), (&&), (>=), (||), odd, ($), (>), filter, (<), minimum, max, cos, sin, (.))

import Graphics.Implicit.Definitions (minℝ, ℝ, ℝ2, (⋯/), Obj2, SymbolicObj2(Empty2, Full2, SquareR, Circle, PolygonR, Complement2, UnionR2, DifferenceR2, IntersectR2, Translate2, Scale2, Rotate2, Mirror2, Shell2, Outset2, EmbedBoxedObj2))

import Graphics.Implicit.MathUtil (rmax, infty, reflect, rminimum, rmaximum, distFromLineSeg)

import Data.VectorSpace ((^-^))
import Data.List (nub)


------------------------------------------------------------------------------
-- | Filter out equal consecutive elements in the list. This function will
-- additionally trim the last element of the list if it's equal to the first.
scanUniqueCircular :: Eq a => [a] -> [a]
scanUniqueCircular
    = fmap fst
    . filter (uncurry (/=))
    . circularPairs


------------------------------------------------------------------------------
-- | Given @[a, b, c, ... n]@, return the pairs @[(a, b), (b, c), ... (n, a)]@.
circularPairs :: [a] -> [(a,a)]
circularPairs as = zip as $ drop 1 $ cycle as

>>>>>>> 7fbc9703

getImplicit2 :: SymbolicObj2 -> Obj2
-- Primitives
getImplicit2 Empty2 = const infty
getImplicit2 Full2 = const $ -infty
getImplicit2 (SquareR r (dx, dy)) =
    \(x,y) -> rmaximum r [abs (x-dx/2) - dx/2, abs (y-dy/2) - dy/2]
getImplicit2 (Circle r) =
    \(x,y) -> sqrt (x * x + y * y) - r
-- FIXME: stop ignoring rounding for polygons.
getImplicit2 (PolygonR _ (scanUniqueCircular -> points@(_:_:_:_))) =
    \p -> let
        pairs :: [(ℝ2,ℝ2)]
        pairs =  circularPairs points
        relativePairs =  fmap (\(a,b) -> (a ^-^ p, b ^-^ p) ) pairs
        crossing_points =
            [x2 ^-^ y2*(x2-x1)/(y2-y1) | ((x1,y1), (x2,y2)) <-relativePairs,
               ( (y2 <= 0) && (y1 >= 0) ) || ( (y2 >= 0) && (y1 <= 0) ) ]
        -- FIXME: use partition instead?
        seemsInRight = odd . length . filter (>0) $ nub crossing_points
        seemsInLeft = odd . length . filter (<0) $ nub crossing_points
        isIn = seemsInRight && seemsInLeft
        dists :: [ℝ]
        dists = fmap (distFromLineSeg p) pairs
    in
        minimum dists * if isIn then -1 else 1
getImplicit2 (PolygonR _ _) = getImplicit2 Empty2
-- (Rounded) CSG
<<<<<<< HEAD
=======
getImplicit2 (Complement2 symbObj) =
    \p -> let
        obj = getImplicit2 symbObj
    in
        - obj p
getImplicit2 (UnionR2 _ []) = getImplicit2 Empty2
getImplicit2 (UnionR2 r symbObjs) =
    \p -> let
        objs = fmap getImplicit2 symbObjs
    in
        rminimum r $ fmap ($p) objs
getImplicit2 (DifferenceR2 _ symbObj []) = getImplicit2 symbObj
getImplicit2 (DifferenceR2 r symbObj symbObjs) =
    let
        tailObjs = getImplicit2 <$> symbObjs
        headObj = getImplicit2 symbObj
        complement :: Obj2 -> ℝ2 -> ℝ
        complement obj' p = - obj' p
    in
      \p -> do
        let
          maxTail = rmaximum r $ fmap ($p) $ complement <$> tailObjs
        if maxTail > -minℝ && maxTail < minℝ
          then rmax r (headObj p) minℝ
          else rmax r (headObj p) maxTail
getImplicit2 (IntersectR2 r symbObjs) =
    \p -> let
        objs = fmap getImplicit2 symbObjs
    in
        rmaximum r $ fmap ($p) objs
-- Simple transforms
getImplicit2 (Translate2 v symbObj) =
    \p -> let
        obj = getImplicit2 symbObj
    in
        obj (p ^-^ v)
getImplicit2 (Scale2 s@(sx,sy) symbObj) =
    \p -> let
        obj = getImplicit2 symbObj
        k = abs $ max sx sy
    in
        k * obj (p ⋯/ s)
>>>>>>> 7fbc9703
getImplicit2 (Rotate2 θ symbObj) =
    \(x,y) -> let
        obj = getImplicit2 symbObj
    in
        obj ( x*cos θ + y*sin θ, y*cos θ - x*sin θ)
<<<<<<< HEAD
getImplicit2 (Shared2 obj) = getImplicitShared obj
=======
getImplicit2 (Mirror2 v symbObj) =
    getImplicit2 symbObj . reflect v
-- Boundary mods
getImplicit2 (Shell2 w symbObj) =
    \p -> let
        obj = getImplicit2 symbObj
    in
        abs (obj p) - w/2
getImplicit2 (Outset2 d symbObj) =
    \p -> let
        obj = getImplicit2 symbObj
    in
        obj p - d
-- Misc
getImplicit2 (EmbedBoxedObj2 (obj,_)) = obj
>>>>>>> 7fbc9703
<|MERGE_RESOLUTION|>--- conflicted
+++ resolved
@@ -5,27 +5,18 @@
 
 module Graphics.Implicit.ObjectUtil.GetImplicit2 (getImplicit2) where
 
-<<<<<<< HEAD
-import Prelude(const, abs, (-), (/), sqrt, (*), (+), mod, length, fmap, (<=), (&&), (>=), (||), odd, ($), (>), filter, (<), minimum, cos, sin, (.))
+import Prelude(cycle, (/=), uncurry, fst, Eq, zip, drop, const, abs, (-), (/), sqrt, (*), (+), length, fmap, (<=), (&&), (>=), (||), odd, ($), (>), filter, (<), minimum, cos, sin, (.), const, abs, (-), (/), sqrt, (*), (+), length, fmap, (<=), (&&), (>=), (||), odd, ($), (>), filter, (<), minimum, cos, sin, (.))
 
 import Graphics.Implicit.Definitions
-    ( ℕ, SymbolicObj2(..), Obj2, ℝ2, ℝ )
+    ( SymbolicObj2(..), Obj2, ℝ2, ℝ )
 
 import Graphics.Implicit.MathUtil
     ( distFromLineSeg, rmaximum, infty )
 
 import Data.VectorSpace ((^-^))
-import Data.List (nub, genericIndex, genericLength)
+import Data.List (nub)
 import Graphics.Implicit.ObjectUtil.GetImplicitShared (getImplicitShared)
-=======
-import Prelude(cycle, (/=), uncurry, fst, Eq, zip, drop, (<$>), const, abs, (-), (/), sqrt, (*), (+), length, fmap, (<=), (&&), (>=), (||), odd, ($), (>), filter, (<), minimum, max, cos, sin, (.))
 
-import Graphics.Implicit.Definitions (minℝ, ℝ, ℝ2, (⋯/), Obj2, SymbolicObj2(Empty2, Full2, SquareR, Circle, PolygonR, Complement2, UnionR2, DifferenceR2, IntersectR2, Translate2, Scale2, Rotate2, Mirror2, Shell2, Outset2, EmbedBoxedObj2))
-
-import Graphics.Implicit.MathUtil (rmax, infty, reflect, rminimum, rmaximum, distFromLineSeg)
-
-import Data.VectorSpace ((^-^))
-import Data.List (nub)
 
 
 ------------------------------------------------------------------------------
@@ -42,8 +33,6 @@
 -- | Given @[a, b, c, ... n]@, return the pairs @[(a, b), (b, c), ... (n, a)]@.
 circularPairs :: [a] -> [(a,a)]
 circularPairs as = zip as $ drop 1 $ cycle as
-
->>>>>>> 7fbc9703
 
 getImplicit2 :: SymbolicObj2 -> Obj2
 -- Primitives
@@ -72,72 +61,9 @@
         minimum dists * if isIn then -1 else 1
 getImplicit2 (PolygonR _ _) = getImplicit2 Empty2
 -- (Rounded) CSG
-<<<<<<< HEAD
-=======
-getImplicit2 (Complement2 symbObj) =
-    \p -> let
-        obj = getImplicit2 symbObj
-    in
-        - obj p
-getImplicit2 (UnionR2 _ []) = getImplicit2 Empty2
-getImplicit2 (UnionR2 r symbObjs) =
-    \p -> let
-        objs = fmap getImplicit2 symbObjs
-    in
-        rminimum r $ fmap ($p) objs
-getImplicit2 (DifferenceR2 _ symbObj []) = getImplicit2 symbObj
-getImplicit2 (DifferenceR2 r symbObj symbObjs) =
-    let
-        tailObjs = getImplicit2 <$> symbObjs
-        headObj = getImplicit2 symbObj
-        complement :: Obj2 -> ℝ2 -> ℝ
-        complement obj' p = - obj' p
-    in
-      \p -> do
-        let
-          maxTail = rmaximum r $ fmap ($p) $ complement <$> tailObjs
-        if maxTail > -minℝ && maxTail < minℝ
-          then rmax r (headObj p) minℝ
-          else rmax r (headObj p) maxTail
-getImplicit2 (IntersectR2 r symbObjs) =
-    \p -> let
-        objs = fmap getImplicit2 symbObjs
-    in
-        rmaximum r $ fmap ($p) objs
--- Simple transforms
-getImplicit2 (Translate2 v symbObj) =
-    \p -> let
-        obj = getImplicit2 symbObj
-    in
-        obj (p ^-^ v)
-getImplicit2 (Scale2 s@(sx,sy) symbObj) =
-    \p -> let
-        obj = getImplicit2 symbObj
-        k = abs $ max sx sy
-    in
-        k * obj (p ⋯/ s)
->>>>>>> 7fbc9703
 getImplicit2 (Rotate2 θ symbObj) =
     \(x,y) -> let
         obj = getImplicit2 symbObj
     in
         obj ( x*cos θ + y*sin θ, y*cos θ - x*sin θ)
-<<<<<<< HEAD
 getImplicit2 (Shared2 obj) = getImplicitShared obj
-=======
-getImplicit2 (Mirror2 v symbObj) =
-    getImplicit2 symbObj . reflect v
--- Boundary mods
-getImplicit2 (Shell2 w symbObj) =
-    \p -> let
-        obj = getImplicit2 symbObj
-    in
-        abs (obj p) - w/2
-getImplicit2 (Outset2 d symbObj) =
-    \p -> let
-        obj = getImplicit2 symbObj
-    in
-        obj p - d
--- Misc
-getImplicit2 (EmbedBoxedObj2 (obj,_)) = obj
->>>>>>> 7fbc9703
