--- conflicted
+++ resolved
@@ -4,25 +4,21 @@
 
 module Graphics.Implicit.ObjectUtil.GetBox2 (getBox2, getBox2R) where
 
-import Prelude(Bool, Eq, (==), (||), unzip, minimum, maximum, ($), filter, not, (.), (/), fmap, (-), (+), (*), cos, sin, sqrt, min, max, (<), (<>), pi, atan2, (==), (>), show, (&&), otherwise, error)
-
-import Graphics.Implicit.Definitions (ℝ, ℝ2, Box2, (⋯*),
-<<<<<<< HEAD
-                                      SymbolicObj2(Shared2, Circle, Rotate2, SquareR, PolygonR), minℝ, SharedObj (..))
-=======
-                                      SymbolicObj2(Empty2, Full2, Shell2, Outset2, Circle, Translate2, Rotate2, UnionR2, Scale2, SquareR,
-                                                   PolygonR, Complement2, DifferenceR2, IntersectR2, EmbedBoxedObj2, Mirror2), minℝ)
->>>>>>> e9654f15
+import Prelude(Bool, Eq, (==), (||), unzip, minimum, maximum, ($), filter, not, (.), (/), (-), (+), (*), cos, sin, sqrt, min, max, (<), (<>), pi, atan2, (==), (>), show, (&&), otherwise, error)
+
+import Graphics.Implicit.Definitions
+    ( SymbolicObj2(..),
+      SharedObj(IntersectR, Complement, UnionR, DifferenceR),
+      Box2,
+      ℝ2,
+      ℝ,
+      minℝ )
 
 import Data.VectorSpace ((^-^), (^+^))
 
 import Data.Fixed (mod')
-<<<<<<< HEAD
-import Graphics.Implicit.MathUtil (reflect)
 import Graphics.Implicit.ObjectUtil.GetBoxShared (getBoxShared)
-=======
-import Graphics.Implicit.MathUtil (infty, reflect)
->>>>>>> e9654f15
+import Graphics.Implicit.MathUtil (infty)
 
 -- | An empty box.
 emptyBox :: Box2
@@ -82,16 +78,6 @@
 getBox2 (Circle r) = ((-r, -r), (r,r))
 getBox2 (PolygonR _ points) = pointsBox points
 -- (Rounded) CSG
-<<<<<<< HEAD
-=======
-getBox2 (Complement2 _) =
-    ((-infty, -infty), (infty, infty))
-getBox2 (UnionR2 r symbObjs) =
-  outsetBox r $ unionBoxes (fmap getBox2 symbObjs)
-getBox2 (DifferenceR2 _ symbObj _) = getBox2 symbObj
-getBox2 (IntersectR2 r symbObjs) =
-  outsetBox r $ intersectBoxes $ filter (not.isEmpty) $ fmap getBox2 symbObjs
->>>>>>> e9654f15
 -- Simple transforms
 getBox2 (Rotate2 θ symbObj) =
     let
