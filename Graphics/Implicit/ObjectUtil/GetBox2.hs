-- Implicit CAD. Copyright (C) 2011, Christopher Olah (chris@colah.ca)
-- Copyright 2016, Julia Longtin (julial@turinglace.com)
-- Released under the GNU AGPLV3+, see LICENSE

{-# LANGUAGE MultiParamTypeClasses, FunctionalDependencies, FlexibleInstances, FlexibleContexts, TypeSynonymInstances, UndecidableInstances #-}

module Graphics.Implicit.ObjectUtil.GetBox2 (getBox2, getDist2) where

import Prelude(Bool, Fractional, (==), (||), unzip, minimum, maximum, ($), filter, not, (.), (/), map, (-), (+), (*), cos, sin, sqrt, min, max, abs, head)

import Graphics.Implicit.Definitions (ℝ, ℝ2, Box2, (⋯*),
                                      SymbolicObj2(Shell2, Outset2, Circle, Translate2, Rotate2, UnionR2, Scale2, RectR,
                                                   PolygonR, Complement2, DifferenceR2, IntersectR2, EmbedBoxedObj2))

import Data.VectorSpace (magnitude, (^-^), (^+^))

-- Is a Box2 empty?
-- Really, this checks if it is one dimensional, which is good enough.
isEmpty :: Box2 -> Bool
isEmpty ((a, b), (c, d)) = a==c || b==d

-- Define a Box2 around all of the given points.
pointsBox :: [ℝ2] -> Box2
pointsBox points =
    let
        (xs, ys) = unzip points
    in
        ((minimum xs, minimum ys), (maximum xs, maximum ys))

unionBoxes :: [Box2] -> Box2
unionBoxes boxes =
    let
        (leftbot, topright) = unzip $ filter (not.isEmpty) boxes
        (lefts, bots) = unzip leftbot
        (rights, tops) = unzip topright
    in
        ((minimum lefts, minimum bots), (maximum rights, maximum tops))

outsetBox :: ℝ -> Box2 -> Box2
outsetBox r (a,b) =
        (a ^-^ (r,r), b ^+^ (r,r))

-- Define a Box2 around the given object.
getBox2 :: SymbolicObj2 -> Box2
-- Primitives
getBox2 (RectR _ a b) = (a,b)
getBox2 (Circle r ) =  ((-r, -r), (r,r))
getBox2 (PolygonR _ points) = ((minimum xs, minimum ys), (maximum xs, maximum ys))
     where (xs, ys) = unzip points
-- (Rounded) CSG
getBox2 (Complement2 _) =
    ((-infty, -infty), (infty, infty))
        where
          infty :: (Fractional t) => t
          infty = 1/0
getBox2 (UnionR2 r symbObjs) =
    outsetBox r $ unionBoxes (map getBox2 symbObjs)
getBox2 (DifferenceR2 _ symbObjs) = getBox2 $ head symbObjs
getBox2 (IntersectR2 r symbObjs) =
    let
        boxes = map getBox2 symbObjs
        (leftbot, topright) = unzip boxes
        (lefts, bots) = unzip leftbot
        (rights, tops) = unzip topright
        left = maximum lefts
        bot = maximum bots
        right = minimum rights
        top = minimum tops
    in
        ((left-r,bot-r),(right+r,top+r))
-- Simple transforms
getBox2 (Translate2 v symbObj) =
    let
        (a,b) = getBox2 symbObj
    in
        if isEmpty (a,b)
        then ((0,0),(0,0))
        else (a^+^v, b^+^v)
getBox2 (Scale2 s symbObj) =
  let
        (a,b) = getBox2 symbObj
<<<<<<< HEAD
        (sax, say) = s ⋯* a
        (sbx, sby) = s ⋯* b
    in
        ((min sax sbx, min say sby), (max sax sbx, max say sby))
=======
        ((x_a,y_a),(x_b,y_b)) = (s ⋯* a, s ⋯* b)
        a' = (min x_a x_b, min y_a y_b)
        b' = (max x_a x_b, max y_a y_b)
  in
        (a',b')

>>>>>>> fd331ca1
getBox2 (Rotate2 θ symbObj) =
  let
        ((x1,y1), (x2,y2)) = getBox2 symbObj
        rotate (x,y) = (cos(θ)*x - sin(θ)*y, sin(θ)*x + cos(θ)*y)
  in
        pointsBox [ rotate (x1, y1)
                  , rotate (x1, y2)
                  , rotate (x2, y1)
                  , rotate (x2, y2)
                  ]

-- Boundary mods
getBox2 (Shell2 w symbObj) =
    outsetBox (w/2) $ getBox2 symbObj
getBox2 (Outset2 d symbObj) =
    outsetBox d $ getBox2 symbObj
-- Misc
getBox2 (EmbedBoxedObj2 (_,box)) = box

-- Get the maximum distance (read upper bound) an object is from a point.
-- Sort of a circular
getDist2 :: ℝ2 -> SymbolicObj2 -> ℝ
getDist2 p (UnionR2 r objs) = r + maximum [getDist2 p obj | obj <- objs ]
getDist2 p (Translate2 v obj) = getDist2 (p ^+^ v) obj
getDist2 p (Circle r) = magnitude p + r
getDist2 p (PolygonR r points) =
    r + maximum [magnitude (p ^-^ p') | p' <- points]
-- FIXME: write optimized functions for the rest of the SymbObjs.
getDist2 (x,y) symbObj =
    let
        ((x1,y1), (x2,y2)) = getBox2 symbObj
    in
        sqrt (
              (max (abs (x1 - x)) (abs (x2 - x))) *
              (max (abs (x1 - x)) (abs (x2 - x))) +
              (max (abs (y1 - y)) (abs (y2 - y))) *
              (max (abs (y1 - y)) (abs (y2 - y)))
             )
<|MERGE_RESOLUTION|>--- conflicted
+++ resolved
@@ -77,26 +77,17 @@
         then ((0,0),(0,0))
         else (a^+^v, b^+^v)
 getBox2 (Scale2 s symbObj) =
-  let
+    let
         (a,b) = getBox2 symbObj
-<<<<<<< HEAD
         (sax, say) = s ⋯* a
         (sbx, sby) = s ⋯* b
     in
         ((min sax sbx, min say sby), (max sax sbx, max say sby))
-=======
-        ((x_a,y_a),(x_b,y_b)) = (s ⋯* a, s ⋯* b)
-        a' = (min x_a x_b, min y_a y_b)
-        b' = (max x_a x_b, max y_a y_b)
-  in
-        (a',b')
-
->>>>>>> fd331ca1
 getBox2 (Rotate2 θ symbObj) =
-  let
+    let
         ((x1,y1), (x2,y2)) = getBox2 symbObj
         rotate (x,y) = (cos(θ)*x - sin(θ)*y, sin(θ)*x + cos(θ)*y)
-  in
+    in
         pointsBox [ rotate (x1, y1)
                   , rotate (x1, y2)
                   , rotate (x2, y1)
