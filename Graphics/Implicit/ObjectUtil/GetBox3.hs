--- conflicted
+++ resolved
@@ -5,24 +5,21 @@
 
 module Graphics.Implicit.ObjectUtil.GetBox3 (getBox3) where
 
-<<<<<<< HEAD
 import Prelude(Bool(False), Either (Left, Right), (==), max, (/), (-), (+), fmap, unzip, ($), (<$>), (.), minimum, maximum, min, (>), (*), (<), abs, either, error, const, otherwise, take, fst, snd)
 
-import Graphics.Implicit.Definitions (ℝ, Fastℕ, Box3, SymbolicObj3 (Shared3, CubeR, Sphere, Cylinder, Rotate3, ExtrudeR, ExtrudeOnEdgeOf, ExtrudeRM, RotateExtrude, ExtrudeRotateR), ExtrudeRMScale(C1, C2), fromFastℕtoℝ, fromFastℕ, toScaleFn)
+import Graphics.Implicit.Definitions
+    ( Fastℕ,
+      fromFastℕ,
+      ExtrudeRMScale(C2, C1),
+      SymbolicObj3(..),
+      Box3,
+      ℝ,
+      fromFastℕtoℝ,
+      toScaleFn )
 
 import Graphics.Implicit.ObjectUtil.GetBox2 (getBox2, getBox2R)
 
 import Graphics.Implicit.MathUtil (alaV3)
-=======
-import Prelude(Eq, Bool(False), Either (Left, Right), (==), (||), max, (/), (-), (+), fmap, unzip, ($), (<$>), filter, not, (.), unzip3, minimum, maximum, min, (>), (&&), (*), (<), abs, either, error, const, otherwise, take, fst, snd)
-
-import Graphics.Implicit.Definitions (ℝ3, ℝ, Fastℕ, Box3, SymbolicObj3 (Empty3, Full3, CubeR, Sphere, Cylinder, Complement3, UnionR3, IntersectR3, DifferenceR3, Translate3, Scale3, Rotate3, Mirror3, Shell3, Outset3, EmbedBoxedObj3, ExtrudeR, ExtrudeOnEdgeOf, ExtrudeRM, RotateExtrude, ExtrudeRotateR), ExtrudeRMScale(C1, C2), (⋯*), fromFastℕtoℝ, fromFastℕ, toScaleFn)
-
-import Graphics.Implicit.ObjectUtil.GetBox2 (getBox2, getBox2R)
-
-import Data.VectorSpace ((^-^), (^+^))
-import Graphics.Implicit.MathUtil (infty, alaV3, reflect)
->>>>>>> e9654f15
 import qualified Linear.Quaternion as Q
 import Graphics.Implicit.ObjectUtil.GetBoxShared (corners, pointsBox, getBoxShared)
 
@@ -31,52 +28,13 @@
 -- Get a Box3 around the given object.
 getBox3 :: SymbolicObj3 -> Box3
 -- Primitives
-<<<<<<< HEAD
 getBox3 (Shared3 obj) = getBoxShared obj
-=======
 getBox3 Empty3 = ((0, 0, 0), (0, 0, 0))
 getBox3 Full3 = ((-infty, -infty, -infty), (infty, infty, infty))
->>>>>>> e9654f15
 getBox3 (CubeR _ size) = ((0, 0, 0), size)
 getBox3 (Sphere r) = ((-r, -r, -r), (r,r,r))
 getBox3 (Cylinder h r1 r2) = ( (-r,-r,0), (r,r,h) ) where r = max r1 r2
 -- (Rounded) CSG
-<<<<<<< HEAD
-=======
-getBox3 (Complement3 _) =  -- TODO(sandy): Not true of Full3
-    ((-infty, -infty, -infty), (infty, infty, infty))
-getBox3 (UnionR3 r symbObjs) = outsetBox r ((left,bot,inward), (right,top,out))
-    where
-        boxes = fmap getBox3 symbObjs
-        (leftbot, topright) = unzip $ filter (not.isEmpty) boxes
-        (lefts, bots, ins) = unzip3 leftbot
-        (rights, tops, outs) = unzip3 topright
-        left = minimum lefts
-        bot = minimum bots
-        inward = minimum ins
-        right = maximum rights
-        top = maximum tops
-        out = maximum outs
-getBox3 (DifferenceR3 _ symbObj _)  = getBox3 symbObj
-getBox3 (IntersectR3 _ symbObjs) =
-    let
-        boxes = fmap getBox3 symbObjs
-        (leftbot, topright) = unzip boxes
-        (lefts, bots, ins) = unzip3 leftbot
-        (rights, tops, outs) = unzip3 topright
-        left = maximum lefts
-        bot = maximum bots
-        inward = maximum ins
-        right = minimum rights
-        top = minimum tops
-        out = minimum outs
-    in
-        if   top   > bot
-          && right > left
-          && out   > inward
-        then ((left,bot,inward),(right,top,out))
-        else emptyBox
->>>>>>> e9654f15
 -- Simple transforms
 getBox3 (Rotate3 q symbObj) =
     let box = getBox3 symbObj
@@ -184,4 +142,7 @@
     in
         ((-r, -r, y1 + ymin'),(r, r, y2 + ymax'))
 -- FIXME: add case for ExtrudeRotateR!
-getBox3 ExtrudeRotateR{} = error "ExtrudeRotateR implementation incomplete!"+getBox3 ExtrudeRotateR{} = error "ExtrudeRotateR implementation incomplete!"
+
+infty :: ℝ
+infty = error "not implemented"