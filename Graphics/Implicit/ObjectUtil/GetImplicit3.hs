--- conflicted
+++ resolved
@@ -9,11 +9,7 @@
 
 import Graphics.Implicit.Definitions (ℝ, ℕ, ℝ2, ℝ3, (⋯/), Obj3,
                                       SymbolicObj3(Shell3, UnionR3, IntersectR3, DifferenceR3, Translate3, Scale3, Rotate3,
-<<<<<<< HEAD
-                                                   Outset3, Rect3R, Sphere, Cylinder, Complement3, EmbedBoxedObj3, Rotate3V, Mirror3,
-=======
-                                                   Outset3, CubeR, Sphere, Cylinder, Complement3, EmbedBoxedObj3, Rotate3V,
->>>>>>> 272601d5
+                                                   Outset3, CubeR, Sphere, Cylinder, Complement3, EmbedBoxedObj3, Rotate3V, Mirror3,
                                                    ExtrudeR, ExtrudeRM, ExtrudeOnEdgeOf, RotateExtrude, ExtrudeRotateR), fromℕtoℝ, toScaleFn, (⋅), minℝ)
 
 import Graphics.Implicit.MathUtil (reflect, rmaximum, rminimum, rmax)
