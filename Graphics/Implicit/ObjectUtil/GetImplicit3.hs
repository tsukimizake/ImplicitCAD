--- conflicted
+++ resolved
@@ -5,11 +5,7 @@
 
 module Graphics.Implicit.ObjectUtil.GetImplicit3 (getImplicit3) where
 
-<<<<<<< HEAD
-import Prelude (id, Either(Left, Right), abs, (-), (/), (*), sqrt, (+), atan2, max, cos, fmap, minimum, ($), (**), sin, pi, (.), Bool(True, False), ceiling, floor, pure, error, head, tail, (>), (&&), (<), (==), otherwise, (<$>))
-=======
-import Prelude ((||), (/=), either, round, fromInteger, Either(Left, Right), abs, (-), (/), (*), sqrt, (+), atan2, max, cos, minimum, ($), sin, pi, (.), Bool(True, False), ceiling, floor, pure, (==), otherwise)
->>>>>>> 91ce81b4
+import Prelude (id, (||), (/=), either, round, fromInteger, Either(Left, Right), abs, (-), (/), (*), sqrt, (+), atan2, max, cos, minimum, ($), sin, pi, (.), Bool(True, False), ceiling, floor, pure, (==), otherwise)
 
 import Graphics.Implicit.Definitions
     ( objectRounding, ObjectContext, ℕ, SymbolicObj3(Cube, Sphere, Cylinder, Rotate3, Extrude, ExtrudeM, ExtrudeOnEdgeOf, RotateExtrude, Shared3), Obj3, ℝ2, ℝ, fromℕtoℝ, toScaleFn )
@@ -103,22 +99,10 @@
     let
         tau :: ℝ
         tau = 2 * pi
-<<<<<<< HEAD
-        obj = getImplicit2 symbObj
-        capped = isJust round
-        round' = fromMaybe 0 round
-        translate' :: ℝ -> ℝ2
-        translate' = Either.either
-                (\(a,b) θ -> (a*θ/totalRotation, b*θ/totalRotation))
-                id
-=======
-        k :: ℝ
-        k   = tau / 360
-        totalRotation' = totalRotation*k
         obj = getImplicit symbObj
 
         is360m :: ℝ -> Bool
-        is360m n = 360 * fromInteger (round $ n / 360) /= n
+        is360m n = tau * fromInteger (round $ n / tau) /= n
         capped
              = is360m totalRotation
             || either ( /= pure 0) (\f -> f 0 /= f totalRotation) translate
@@ -126,9 +110,8 @@
         round' = objectRounding ctx
         translate' :: ℝ -> ℝ2
         translate' = Either.either
-                (\(V2 a b) θ -> V2 (a*θ/totalRotation') (b*θ/totalRotation'))
-                (. (/k))
->>>>>>> 91ce81b4
+                (\(V2 a b) θ -> V2 (a*θ/totalRotation) (b*θ/totalRotation))
+                id
                 translate
         rotate' :: ℝ -> ℝ
         rotate' = Either.either
