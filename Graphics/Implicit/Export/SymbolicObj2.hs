-- Implicit CAD. Copyright (C) 2011, Christopher Olah (chris@colah.ca)
-- Copyright 2016, Julia Longtin (julial@turinglace.com)
-- Released under the GNU AGPLV3+, see LICENSE

-- This file symbolicaly renders contours and contour fillings.
-- If it can't, it passes the puck to a marching-squares-like
-- algorithm...

module Graphics.Implicit.Export.SymbolicObj2 (symbolicGetContour) where

<<<<<<< HEAD
import Prelude((==), pure, fmap, ($), (-), (/), (+), (>), (*), reverse, cos, pi, sin, max, ceiling, (<$>))

import Graphics.Implicit.Definitions (objectRounding, defaultObjectContext, ObjectContext, ℝ, ℝ2, Fastℕ, SymbolicObj2(Square, Circle, Shared2), SharedObj(Translate, Scale, WithRounding), Polyline(Polyline), Polytri(Polytri), (⋯*), fromFastℕtoℝ)

import Linear ( Metric(norm), V2(V2), (^/) )

import Graphics.Implicit.Export.MarchingSquaresFill (getContourMesh)
=======
import Prelude(pure, fmap, ($), (/), (+), (*), cos, pi, sin, max, ceiling)

import Graphics.Implicit.Definitions (ℝ, ℝ2, Fastℕ, SymbolicObj2(SquareR, Circle, Shared2), SharedObj(Translate, Scale), Polyline(Polyline), (⋯*), fromFastℕtoℝ)

import Linear ( V2(V2) )
>>>>>>> 444e0ea7

import Graphics.Implicit.Export.Render (getContour)
import Graphics.Implicit.Primitives (getImplicit)

<<<<<<< HEAD
symbolicGetOrientedContour :: ℝ ->  SymbolicObj2 -> [Polyline]
symbolicGetOrientedContour res symbObj = orient <$> symbolicGetContour res defaultObjectContext symbObj
    where
        obj = getImplicit symbObj
        -- FIXME: cowardly case handling.
        orient :: Polyline -> Polyline
        orient (Polyline points@(p1:p2:_)) =
            let
                v = (\(V2 a b) -> V2 b (-a)) (p2 - p1)
                dv = v ^/ (norm v / res / 0.1)
            in if obj (p1 + dv) - obj p1 > 0
            then Polyline points
            else Polyline $ reverse points
        orient (Polyline []) = Polyline []
        orient (Polyline [_]) = Polyline []

symbolicGetContour :: ℝ -> ObjectContext ->  SymbolicObj2 -> [Polyline]
symbolicGetContour _ ctx (Square (V2 dx dy)) | objectRounding ctx == 0 =
  [Polyline [V2 0 0, V2 dx 0, V2 dx dy, V2 0 dy, V2 0 0]]
=======
symbolicGetContour :: ℝ -> SymbolicObj2 -> [Polyline]
symbolicGetContour _ (SquareR 0 (V2 dx dy)) = [Polyline [V2 0 0, V2 dx 0, V2 dx dy, V2 0 dy, V2 0 0]]
>>>>>>> 444e0ea7
-- FIXME: magic number.
symbolicGetContour res _ (Circle r) =
  [ Polyline
    [ V2 (r*cos(2*pi*fromFastℕtoℝ m/fromFastℕtoℝ n)) (r*sin(2*pi*fromFastℕtoℝ m/fromFastℕtoℝ n))
    | m <- [0.. n]
    ]
  ]
  where
    n :: Fastℕ
    n = max 5 $ ceiling $ 2*pi*r/res
symbolicGetContour res ctx (Shared2 (WithRounding r obj)) = symbolicGetContour res (ctx { objectRounding = r }) obj
symbolicGetContour res ctx (Shared2 (Translate v obj)) = appOpPolylines (+ v) $ symbolicGetContour res ctx obj
symbolicGetContour res ctx (Shared2 (Scale s@(V2 a b) obj)) = appOpPolylines (⋯* s) $ symbolicGetContour (res/sc) ctx obj
    where sc = max a b
symbolicGetContour res _ obj = getContour (pure res) obj

appOpPolylines :: (ℝ2 -> ℝ2) -> [Polyline] -> [Polyline]
appOpPolylines op = fmap (appOpPolyline op)
appOpPolyline :: (ℝ2 -> ℝ2) -> Polyline -> Polyline
appOpPolyline op (Polyline xs) = Polyline $ fmap op xs
<<<<<<< HEAD

symbolicGetContourMesh :: ℝ ->  SymbolicObj2 -> [Polytri]
symbolicGetContourMesh res (Shared2 (Translate v obj)) = (\(Polytri (a,b,c)) -> Polytri (a + v, b + v, c + v)) <$>
                                                symbolicGetContourMesh res obj
symbolicGetContourMesh res (Shared2 (Scale s@(V2 a b) obj)) = (\(Polytri (c,d,e)) -> Polytri (c ⋯* s, d ⋯* s, e ⋯* s)) <$>
                                                  symbolicGetContourMesh (res/sc) obj where sc = max a b
-- TODO(sandy):  only if rounding = 0
symbolicGetContourMesh _ (Square (V2 dx dy)) = [Polytri (V2 0 0, V2 dx 0, V2 dx dy), Polytri (V2 dx dy, V2 0 dy, V2 0 0) ]
-- FIXME: magic number.
symbolicGetContourMesh res (Circle r) =
    [ Polytri
       ( V2 0 0
       , V2 (r*cos(2*pi*fromFastℕtoℝ m/fromFastℕtoℝ n)) (r*sin(2*pi*fromFastℕtoℝ m/fromFastℕtoℝ n))
       , V2 (r*cos(2*pi*fromFastℕtoℝ (m+1)/fromFastℕtoℝ n)) (r*sin(2*pi*fromFastℕtoℝ (m+1)/fromFastℕtoℝ n))
       )
       | m <- [0.. n-1] ]
    where
      n :: Fastℕ
      n = max 5 $ ceiling $ 2*pi*r/res
symbolicGetContourMesh res obj = getContourMesh (pure res) obj
=======
>>>>>>> 444e0ea7
<|MERGE_RESOLUTION|>--- conflicted
+++ resolved
@@ -8,49 +8,17 @@
 
 module Graphics.Implicit.Export.SymbolicObj2 (symbolicGetContour) where
 
-<<<<<<< HEAD
-import Prelude((==), pure, fmap, ($), (-), (/), (+), (>), (*), reverse, cos, pi, sin, max, ceiling, (<$>))
+import Prelude((==), pure, fmap, ($), (/), (+), (*), cos, pi, sin, max, ceiling)
 
-import Graphics.Implicit.Definitions (objectRounding, defaultObjectContext, ObjectContext, ℝ, ℝ2, Fastℕ, SymbolicObj2(Square, Circle, Shared2), SharedObj(Translate, Scale, WithRounding), Polyline(Polyline), Polytri(Polytri), (⋯*), fromFastℕtoℝ)
-
-import Linear ( Metric(norm), V2(V2), (^/) )
-
-import Graphics.Implicit.Export.MarchingSquaresFill (getContourMesh)
-=======
-import Prelude(pure, fmap, ($), (/), (+), (*), cos, pi, sin, max, ceiling)
-
-import Graphics.Implicit.Definitions (ℝ, ℝ2, Fastℕ, SymbolicObj2(SquareR, Circle, Shared2), SharedObj(Translate, Scale), Polyline(Polyline), (⋯*), fromFastℕtoℝ)
+import Graphics.Implicit.Definitions (objectRounding, ObjectContext, ℝ, ℝ2, Fastℕ, SymbolicObj2(Square, Circle, Shared2), SharedObj(Translate, Scale, WithRounding), Polyline(Polyline), (⋯*), fromFastℕtoℝ)
 
 import Linear ( V2(V2) )
->>>>>>> 444e0ea7
 
 import Graphics.Implicit.Export.Render (getContour)
-import Graphics.Implicit.Primitives (getImplicit)
-
-<<<<<<< HEAD
-symbolicGetOrientedContour :: ℝ ->  SymbolicObj2 -> [Polyline]
-symbolicGetOrientedContour res symbObj = orient <$> symbolicGetContour res defaultObjectContext symbObj
-    where
-        obj = getImplicit symbObj
-        -- FIXME: cowardly case handling.
-        orient :: Polyline -> Polyline
-        orient (Polyline points@(p1:p2:_)) =
-            let
-                v = (\(V2 a b) -> V2 b (-a)) (p2 - p1)
-                dv = v ^/ (norm v / res / 0.1)
-            in if obj (p1 + dv) - obj p1 > 0
-            then Polyline points
-            else Polyline $ reverse points
-        orient (Polyline []) = Polyline []
-        orient (Polyline [_]) = Polyline []
 
 symbolicGetContour :: ℝ -> ObjectContext ->  SymbolicObj2 -> [Polyline]
-symbolicGetContour _ ctx (Square (V2 dx dy)) | objectRounding ctx == 0 =
-  [Polyline [V2 0 0, V2 dx 0, V2 dx dy, V2 0 dy, V2 0 0]]
-=======
-symbolicGetContour :: ℝ -> SymbolicObj2 -> [Polyline]
-symbolicGetContour _ (SquareR 0 (V2 dx dy)) = [Polyline [V2 0 0, V2 dx 0, V2 dx dy, V2 0 dy, V2 0 0]]
->>>>>>> 444e0ea7
+symbolicGetContour _ ctx (Square (V2 dx dy))
+  | objectRounding ctx == 0 = [Polyline [V2 0 0, V2 dx 0, V2 dx dy, V2 0 dy, V2 0 0]]
 -- FIXME: magic number.
 symbolicGetContour res _ (Circle r) =
   [ Polyline
@@ -71,26 +39,3 @@
 appOpPolylines op = fmap (appOpPolyline op)
 appOpPolyline :: (ℝ2 -> ℝ2) -> Polyline -> Polyline
 appOpPolyline op (Polyline xs) = Polyline $ fmap op xs
-<<<<<<< HEAD
-
-symbolicGetContourMesh :: ℝ ->  SymbolicObj2 -> [Polytri]
-symbolicGetContourMesh res (Shared2 (Translate v obj)) = (\(Polytri (a,b,c)) -> Polytri (a + v, b + v, c + v)) <$>
-                                                symbolicGetContourMesh res obj
-symbolicGetContourMesh res (Shared2 (Scale s@(V2 a b) obj)) = (\(Polytri (c,d,e)) -> Polytri (c ⋯* s, d ⋯* s, e ⋯* s)) <$>
-                                                  symbolicGetContourMesh (res/sc) obj where sc = max a b
--- TODO(sandy):  only if rounding = 0
-symbolicGetContourMesh _ (Square (V2 dx dy)) = [Polytri (V2 0 0, V2 dx 0, V2 dx dy), Polytri (V2 dx dy, V2 0 dy, V2 0 0) ]
--- FIXME: magic number.
-symbolicGetContourMesh res (Circle r) =
-    [ Polytri
-       ( V2 0 0
-       , V2 (r*cos(2*pi*fromFastℕtoℝ m/fromFastℕtoℝ n)) (r*sin(2*pi*fromFastℕtoℝ m/fromFastℕtoℝ n))
-       , V2 (r*cos(2*pi*fromFastℕtoℝ (m+1)/fromFastℕtoℝ n)) (r*sin(2*pi*fromFastℕtoℝ (m+1)/fromFastℕtoℝ n))
-       )
-       | m <- [0.. n-1] ]
-    where
-      n :: Fastℕ
-      n = max 5 $ ceiling $ 2*pi*r/res
-symbolicGetContourMesh res obj = getContourMesh (pure res) obj
-=======
->>>>>>> 444e0ea7
