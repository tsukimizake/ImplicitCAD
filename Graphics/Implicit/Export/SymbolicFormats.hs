-- Implicit CAD. Copyright (C) 2011, Christopher Olah (chris@colah.ca)
-- Copyright (C) 2016 Julia Longtin (julial@turinglace.com)
-- Released under the GNU AGPLV3+, see LICENSE

-- FIXME: describe why we need this.
{-# LANGUAGE OverloadedStrings #-}

-- output SCAD code, AKA an implicitcad to openscad converter.
module Graphics.Implicit.Export.SymbolicFormats (scad2, scad3) where

import Prelude(fmap, Either(Left, Right), ($), (*), ($!), (-), (/), pi, error, (+), (==), take, floor, (&&), const, pure, (<>), sequenceA, (<$>))

<<<<<<< HEAD
import Graphics.Implicit.Definitions(ℝ2, ℝ3, ℝ, SymbolicObj2(Shared2, SquareR, Circle, PolygonR, Rotate2), SymbolicObj3(Shared3, CubeR, Sphere, Cylinder, Rotate3, ExtrudeR, ExtrudeRotateR, ExtrudeRM, RotateExtrude, ExtrudeOnEdgeOf), isScaleID, SharedObj(..))
=======
import Graphics.Implicit.Definitions(ℝ2, ℝ3, ℝ, SymbolicObj2(Empty2, Full2, SquareR, Circle, PolygonR, Complement2, UnionR2, DifferenceR2, IntersectR2, Translate2, Scale2, Rotate2, Mirror2, Outset2, Shell2, EmbedBoxedObj2), SymbolicObj3(Empty3, Full3, CubeR, Sphere, Cylinder, Complement3, UnionR3, IntersectR3, DifferenceR3, Translate3, Scale3, Rotate3, Mirror3, Outset3, Shell3, ExtrudeR, ExtrudeRotateR, ExtrudeRM, EmbedBoxedObj3, RotateExtrude, ExtrudeOnEdgeOf), isScaleID)
>>>>>>> e9654f15
import Graphics.Implicit.Export.TextBuilderUtils(Text, Builder, toLazyText, fromLazyText, bf)

import Control.Monad.Reader (Reader, runReader, ask)

import Data.List (intersperse)
import Data.Function (fix)
import Data.Foldable(fold, foldMap)
import Graphics.Implicit.MathUtil (quaternionToEuler)

default (ℝ)

scad2 :: ℝ -> SymbolicObj2 -> Text
scad2 res obj = toLazyText $ runReader (buildS2 obj) res

scad3 :: ℝ -> SymbolicObj3 -> Text
scad3 res obj = toLazyText $ runReader (buildS3 obj) res

-- used by rotate2 and rotate3
rad2deg :: ℝ -> ℝ
rad2deg r = r * (180/pi)

-- | Format an openscad call given that all the modified objects are in the Reader monad...
callToken :: (Text, Text) -> Builder -> [Builder] -> [Reader a Builder] -> Reader a Builder
callToken cs name args []    = pure $ name <> buildArgs cs args <> ";"
callToken cs name args [obj] = ((name <> buildArgs cs args) <>) <$> obj
callToken cs name args objs  = do
  objs' <- foldMap (<> "\n") <$> sequenceA objs
  pure $! name <> buildArgs cs args <> "{\n" <> objs' <> "}\n"

buildArgs :: (Text, Text) -> [Builder] -> Builder
buildArgs _ [] = "()"
buildArgs (c1, c2) args = "(" <> fromLazyText c1 <> fold (intersperse "," args) <> fromLazyText c2 <> ")"

call :: Builder -> [Builder] -> [Reader a Builder] -> Reader a Builder
call = callToken ("[", "]")

callNaked :: Builder -> [Builder] -> [Reader a Builder] -> Reader a Builder
callNaked = callToken ("", "")

bvect3 :: ℝ3 -> Builder
bvect3 (x, y, z) = "[" <> fold (intersperse "," [bf x, bf y, bf z]) <> "]"

bvect2 :: ℝ2 -> Builder
bvect2 (x, y) = "[" <> fold (intersperse "," [bf x, bf y]) <> "]"

-- | First, the 3D objects.
buildS3 :: SymbolicObj3 -> Reader ℝ Builder

buildS3 Empty3 = call "union" [] []

buildS3 Full3 = buildS3 $ Complement3 Empty3

buildS3 (CubeR r (w,d,h)) | r == 0 = call "cube" [bf w, bf d, bf h] []

buildS3 (Sphere r) = callNaked "sphere" ["r = " <> bf r] []

buildS3 (Cylinder h r1 r2) = callNaked "cylinder" [
                              "r1 = " <> bf r1
                             ,"r2 = " <> bf r2
                             , bf h
                             ] []

buildS3 (Shared3 (Complement obj)) = call "complement" [] [buildS3 obj]

buildS3 (Shared3 (UnionR r objs)) | r == 0 = call "union" [] $ buildS3 <$> objs

buildS3 (Shared3 (IntersectR r objs)) | r == 0 = call "intersection" [] $ buildS3 <$> objs

buildS3 (Shared3 (DifferenceR r obj objs)) | r == 0 = call "difference" [] $ buildS3 <$> obj : objs

buildS3 (Shared3 (Translate (x,y,z) obj)) = call "translate" [bf x, bf y, bf z] [buildS3 obj]

buildS3 (Shared3 (Scale (x,y,z) obj)) = call "scale" [bf x, bf y, bf z] [buildS3 obj]

buildS3 (Rotate3 q obj) =
  let (x,y,z) = quaternionToEuler q
   in call "rotate" [bf (rad2deg x), bf (rad2deg y), bf (rad2deg z)] [buildS3 obj]

buildS3 (Shared3 (Mirror v obj)) = callNaked "mirror" [ "v=" <> bvect3 v ] [buildS3 obj]

buildS3 (Shared3 (Outset r obj)) | r == 0 = call "outset" [] [buildS3 obj]

buildS3 (Shared3 (Shell r obj)) | r == 0 = call "shell" [] [buildS3 obj]

-- FIXME: where is EmbedBoxedObj3?

buildS3 (ExtrudeR r obj h) | r == 0 = callNaked "linear_extrude" ["height = " <> bf h] [buildS2 obj]

buildS3 (ExtrudeRotateR r twist obj h) | r == 0 = callNaked "linear_extrude" ["height = " <> bf h, "twist = " <> bf twist] [buildS2 obj]

-- FIXME: handle scale, center.
buildS3 (ExtrudeRM r twist scale (Left translate) obj (Left height)) | r == 0 && isScaleID scale && translate == (0,0) = do
  res <- ask
  let
    twist' = case twist of
               Left twval  -> const twval
               Right twfun -> twfun
  call "union" [] [
             call "rotate" ["0","0", bf $ twist' h] [
                        callNaked "linear_extrude" ["height = " <> bf res, "twist = " <> bf (twist' (h+res) - twist' h)][
                                   buildS2 obj
                                  ]
                       ] |  h <- take (floor (res / height)) $ fix (\f x -> x : f (x+res)) 0
            ]

-- FIXME: where are RotateExtrude, ExtrudeOnEdgeOf?

buildS3 CubeR{} = error "cannot provide roundness when exporting openscad; unsupported in target format."
buildS3(Shared3 (UnionR _ _)) = error "cannot provide roundness when exporting openscad; unsupported in target format."
buildS3(Shared3 (IntersectR _ _)) = error "cannot provide roundness when exporting openscad; unsupported in target format."
buildS3(Shared3 (DifferenceR _ _ _)) = error "cannot provide roundness when exporting openscad; unsupported in target format."
buildS3(Shared3 (Outset _ _)) = error "cannot provide roundness when exporting openscad; unsupported in target format."
buildS3(Shared3 (Shell _ _)) = error "cannot provide roundness when exporting openscad; unsupported in target format."
buildS3 ExtrudeR{} = error "cannot provide roundness when exporting openscad; unsupported in target format."
buildS3 ExtrudeRotateR {} = error "cannot provide roundness when exporting openscad; unsupported in target format."
buildS3 ExtrudeRM{} = error "cannot provide roundness when exporting openscad; unsupported in target format."
buildS3(Shared3 (EmbedBoxedObj _)) = error "cannot provide roundness when exporting openscad; unsupported in target format."
buildS3 RotateExtrude{} = error "cannot provide roundness when exporting openscad; unsupported in target format."
buildS3(ExtrudeOnEdgeOf _ _) = error "cannot provide roundness when exporting openscad; unsupported in target format."

-- Now the 2D objects/transforms.

buildS2 :: SymbolicObj2 -> Reader ℝ Builder

buildS2 Empty2 = call "union" [] []

buildS2 Full2 = buildS2 $ Complement2 Empty2

buildS2 (Circle r) = call "circle" [bf r] []

buildS2 (PolygonR r points) | r == 0 = call "polygon" (fmap bvect2 points) []

buildS2 (Shared2 (Complement obj)) = call "complement" [] [buildS2 obj]

buildS2 (Shared2 (UnionR r objs)) | r == 0 = call "union" [] $ buildS2 <$> objs

buildS2 (Shared2 (DifferenceR r obj objs)) | r == 0 = call "difference" [] $ buildS2 <$> obj : objs

buildS2 (Shared2 (IntersectR r objs)) | r == 0 = call "intersection" [] $ buildS2 <$> objs

buildS2 (Shared2 (Translate (x,y) obj)) = call "translate" [bf x, bf y] [buildS2 obj]

buildS2 (Shared2 (Scale (x,y) obj))     = call "scale" [bf x, bf y] [buildS2 obj]

buildS2 (Rotate2 r obj)     = call "rotate" [bf (rad2deg r)] [buildS2 obj]

buildS2 (Shared2 (Mirror v obj)) = callNaked "mirror" [ "v=" <> bvect2 v ] [buildS2 obj]

buildS2 (Shared2 (Outset r obj)) | r == 0 = call "outset" [] [buildS2 obj]

buildS2 (Shared2 (Shell r obj)) | r == 0 =  call "shell" [] [buildS2 obj]

-- Generate errors for rounding requests. OpenSCAD does not support rounding.
buildS2 SquareR{} = error "cannot provide roundness when exporting openscad; unsupported in target format."
buildS2 (PolygonR _ _) = error "cannot provide roundness when exporting openscad; unsupported in target format."
buildS2 (Shared2 (UnionR _ _)) = error "cannot provide roundness when exporting openscad; unsupported in target format."
buildS2 (Shared2 (DifferenceR _ _ _)) = error "cannot provide roundness when exporting openscad; unsupported in target format."
buildS2 (Shared2 (IntersectR _ _)) = error "cannot provide roundness when exporting openscad; unsupported in target format."
buildS2 (Shared2 (Outset _ _)) = error "cannot provide roundness when exporting openscad; unsupported in target format."
buildS2 (Shared2 (Shell _ _)) = error "cannot provide roundness when exporting openscad; unsupported in target format."

-- FIXME: missing EmbedBoxedObj2?
buildS2 (Shared2 (EmbedBoxedObj _)) = error "EmbedBoxedObj not implemented."
<|MERGE_RESOLUTION|>--- conflicted
+++ resolved
@@ -10,11 +10,7 @@
 
 import Prelude(fmap, Either(Left, Right), ($), (*), ($!), (-), (/), pi, error, (+), (==), take, floor, (&&), const, pure, (<>), sequenceA, (<$>))
 
-<<<<<<< HEAD
-import Graphics.Implicit.Definitions(ℝ2, ℝ3, ℝ, SymbolicObj2(Shared2, SquareR, Circle, PolygonR, Rotate2), SymbolicObj3(Shared3, CubeR, Sphere, Cylinder, Rotate3, ExtrudeR, ExtrudeRotateR, ExtrudeRM, RotateExtrude, ExtrudeOnEdgeOf), isScaleID, SharedObj(..))
-=======
-import Graphics.Implicit.Definitions(ℝ2, ℝ3, ℝ, SymbolicObj2(Empty2, Full2, SquareR, Circle, PolygonR, Complement2, UnionR2, DifferenceR2, IntersectR2, Translate2, Scale2, Rotate2, Mirror2, Outset2, Shell2, EmbedBoxedObj2), SymbolicObj3(Empty3, Full3, CubeR, Sphere, Cylinder, Complement3, UnionR3, IntersectR3, DifferenceR3, Translate3, Scale3, Rotate3, Mirror3, Outset3, Shell3, ExtrudeR, ExtrudeRotateR, ExtrudeRM, EmbedBoxedObj3, RotateExtrude, ExtrudeOnEdgeOf), isScaleID)
->>>>>>> e9654f15
+import Graphics.Implicit.Definitions(ℝ2, ℝ3, ℝ, SymbolicObj2(Empty2, Full2, Shared2, SquareR, Circle, PolygonR, Rotate2), SymbolicObj3(Empty3, Full3, Shared3, CubeR, Sphere, Cylinder, Rotate3, ExtrudeR, ExtrudeRotateR, ExtrudeRM, RotateExtrude, ExtrudeOnEdgeOf), isScaleID, SharedObj(..))
 import Graphics.Implicit.Export.TextBuilderUtils(Text, Builder, toLazyText, fromLazyText, bf)
 
 import Control.Monad.Reader (Reader, runReader, ask)
@@ -65,7 +61,7 @@
 
 buildS3 Empty3 = call "union" [] []
 
-buildS3 Full3 = buildS3 $ Complement3 Empty3
+buildS3 Full3 = buildS3 $ Shared3 $ Complement Empty3
 
 buildS3 (CubeR r (w,d,h)) | r == 0 = call "cube" [bf w, bf d, bf h] []
 
@@ -141,7 +137,7 @@
 
 buildS2 Empty2 = call "union" [] []
 
-buildS2 Full2 = buildS2 $ Complement2 Empty2
+buildS2 Full2 = buildS2 $ Shared2 $ Complement Empty2
 
 buildS2 (Circle r) = call "circle" [bf r] []
 
