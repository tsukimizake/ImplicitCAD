-- Implicit CAD. Copyright (C) 2011, Christopher Olah (chris@colah.ca)
-- Copyright (C) 2016 Julia Longtin (julial@turinglace.com)
-- Released under the GNU AGPLV3+, see LICENSE

-- FIXME: describe why we need this.
{-# LANGUAGE OverloadedStrings #-}
{-# LANGUAGE ScopedTypeVariables #-}

-- output SCAD code, AKA an implicitcad to openscad converter.
module Graphics.Implicit.Export.SymbolicFormats (scad2, scad3) where

import Prelude((.), fmap, Either(Left, Right), ($), (*), ($!), (-), (/), pi, error, (+), (==), take, floor, (&&), const, pure, (<>), sequenceA, (<$>))

<<<<<<< HEAD
import Graphics.Implicit.Definitions(ℝ, SymbolicObj2(Shared2, Square, Circle, Polygon, Rotate2), SymbolicObj3(Shared3, Cube, Sphere, Cylinder, Rotate3, Extrude, ExtrudeRotateR, ExtrudeM, RotateExtrude, ExtrudeOnEdgeOf), isScaleID, SharedObj(Empty, Full, Complement, UnionR, IntersectR, DifferenceR, Translate, Scale, Mirror, Outset, Shell, EmbedBoxedObj, WithRounding), quaternionToEuler)
=======
import Graphics.Implicit.Definitions(ℝ, SymbolicObj2(Shared2, SquareR, Circle, PolygonR, Rotate2), SymbolicObj3(Shared3, CubeR, Sphere, Cylinder, Rotate3, ExtrudeR, ExtrudeRM, RotateExtrude, ExtrudeOnEdgeOf), isScaleID, SharedObj(Empty, Full, Complement, UnionR, IntersectR, DifferenceR, Translate, Scale, Mirror, Outset, Shell, EmbedBoxedObj), quaternionToEuler)
>>>>>>> 444e0ea7
import Graphics.Implicit.Export.TextBuilderUtils(Text, Builder, toLazyText, fromLazyText, bf)

import Control.Monad.Reader (Reader, runReader, ask)

-- For constructing vectors of ℝs.
import Linear (V3(V3), V2(V2))

import Data.List (intersperse)
import Data.Function (fix)
import Data.Foldable(fold, foldMap)
import Graphics.Implicit.ObjectUtil.GetBoxShared (VectorStuff(elements))

default (ℝ)

scad2 :: ℝ -> SymbolicObj2 -> Text
scad2 res obj = toLazyText $ runReader (buildS2 obj) res

scad3 :: ℝ -> SymbolicObj3 -> Text
scad3 res obj = toLazyText $ runReader (buildS3 obj) res

-- used by rotate2 and rotate3
rad2deg :: ℝ -> ℝ
rad2deg r = r * (180/pi)

-- | Format an openscad call given that all the modified objects are in the Reader monad...
callToken :: (Text, Text) -> Builder -> [Builder] -> [Reader a Builder] -> Reader a Builder
callToken cs name args []    = pure $ name <> buildArgs cs args <> ";"
callToken cs name args [obj] = ((name <> buildArgs cs args) <>) <$> obj
callToken cs name args objs  = do
  objs' <- foldMap (<> "\n") <$> sequenceA objs
  pure $! name <> buildArgs cs args <> "{\n" <> objs' <> "}\n"

buildArgs :: (Text, Text) -> [Builder] -> Builder
buildArgs _ [] = "()"
buildArgs (c1, c2) args = "(" <> fromLazyText c1 <> fold (intersperse "," args) <> fromLazyText c2 <> ")"

call :: Builder -> [Builder] -> [Reader a Builder] -> Reader a Builder
call = callToken ("[", "]")

callNaked :: Builder -> [Builder] -> [Reader a Builder] -> Reader a Builder
callNaked = callToken ("", "")


------------------------------------------------------------------------------
-- | Class which allows us to build the contained objects in 'buildShared'.
class Build obj where
  build :: obj -> Reader ℝ Builder

instance Build SymbolicObj2 where
  build = buildS2

instance Build SymbolicObj3 where
  build = buildS3


------------------------------------------------------------------------------
-- | Unpack a dimensionality-polymorphic vector into multiple arguments.
vectAsArgs :: VectorStuff vec => vec -> [Builder]
vectAsArgs = fmap bf . elements

------------------------------------------------------------------------------
-- | Unpack a dimensionality-polymorphic vector into a single argument.
bvect :: VectorStuff vec => vec -> Builder
bvect v = "[" <> fold (intersperse "," $ vectAsArgs v) <> "]"


------------------------------------------------------------------------------
-- | Build the common combinators.
buildShared :: forall obj vec. (Build obj, VectorStuff vec) => SharedObj obj vec -> Reader ℝ Builder

buildShared Empty = call "union" [] []

buildShared Full = call "difference" [] [call "union" [] []]

buildShared (Complement obj) = call "complement" [] [build obj]

buildShared (UnionR r objs) | r == 0 = call "union" [] $ build <$> objs

buildShared (IntersectR r objs) | r == 0 = call "intersection" [] $ build <$> objs

buildShared (DifferenceR r obj objs) | r == 0 = call "difference" [] $ build <$> obj : objs

buildShared (Translate v obj) = call "translate" (bf <$> elements v) [build obj]

buildShared (Scale v obj) = call "scale" (bf <$> elements v) [build obj]

buildShared (Mirror v obj) = callNaked "mirror" [ "v=" <> bvect v ] [build obj]

-- NOTE(sandy): This @r == 0@ guard says we only emit "outset" if it has r = 0,
-- erroring otherwise saying "cannot provide roundness." But this is not
-- a roundness parameter!
buildShared (Outset r obj) | r == 0 = call "outset" [] [build obj]

-- NOTE(sandy): This @r == 0@ guard says we only emit "shell" if it has r = 0,
-- erroring otherwise saying "cannot provide roundness." But this is not
-- a roundness parameter!
buildShared (Shell r obj) | r == 0 = call "shell" [] [build obj]

buildShared (WithRounding r obj) | r == 0 = build obj

buildShared(UnionR _ _) = error "cannot provide roundness when exporting openscad; unsupported in target format."
buildShared(IntersectR _ _) = error "cannot provide roundness when exporting openscad; unsupported in target format."
buildShared(DifferenceR _ _ _) = error "cannot provide roundness when exporting openscad; unsupported in target format."
buildShared(Outset _ _) = error "cannot provide roundness when exporting openscad; unsupported in target format."
buildShared(Shell _ _) = error "cannot provide roundness when exporting openscad; unsupported in target format."
buildShared(EmbedBoxedObj _) = error "cannot provide roundness when exporting openscad; unsupported in target format."
buildShared (WithRounding _ _) = error "cannot provide roundness when exporting openscad; unsupported in target format."


-- | First, the 3D objects.
buildS3 :: SymbolicObj3 -> Reader ℝ Builder

buildS3 (Shared3 obj) = buildShared obj

buildS3 (Cube (V3 w d h)) = call "cube" [bf w, bf d, bf h] []

buildS3 (Sphere r) = callNaked "sphere" ["r = " <> bf r] []

buildS3 (Cylinder h r1 r2) = callNaked "cylinder" [
                              "r1 = " <> bf r1
                             ,"r2 = " <> bf r2
                             , bf h
                             ] []
buildS3 (Rotate3 q obj) =
  let (x,y,z) = quaternionToEuler q
   in call "rotate" [bf (rad2deg x), bf (rad2deg y), bf (rad2deg z)] [buildS3 obj]

-- FIXME: where is EmbedBoxedObj3?

buildS3 (Extrude obj h) = callNaked "linear_extrude" ["height = " <> bf h] [buildS2 obj]


-- FIXME: handle scale, center.
buildS3 (ExtrudeM twist scale (Left translate) obj (Left height)) |isScaleID scale && translate == V2 0 0 = do
  res <- ask
  let
    twist' = case twist of
               Left twval  -> const twval
               Right twfun -> twfun
  call "union" [] [
             call "rotate" ["0","0", bf $ twist' h] [
                        callNaked "linear_extrude" ["height = " <> bf res, "twist = " <> bf (twist' (h+res) - twist' h)][
                                   buildS2 obj
                                  ]
                       ] |  h <- take (floor (res / height)) $ fix (\f x -> x : f (x+res)) 0
            ]

-- FIXME: where are RotateExtrude, ExtrudeOnEdgeOf?

<<<<<<< HEAD
buildS3 ExtrudeRotateR {} = error "cannot provide roundness when exporting openscad; unsupported in target format."
buildS3 ExtrudeM{} = error "cannot provide roundness when exporting openscad; unsupported in target format."
=======
buildS3 CubeR{} = error "cannot provide roundness when exporting openscad; unsupported in target format."
buildS3 ExtrudeR{} = error "cannot provide roundness when exporting openscad; unsupported in target format."
buildS3 ExtrudeRM{} = error "cannot provide roundness when exporting openscad; unsupported in target format."
>>>>>>> 444e0ea7
buildS3 RotateExtrude{} = error "cannot provide roundness when exporting openscad; unsupported in target format."
buildS3(ExtrudeOnEdgeOf _ _) = error "cannot provide roundness when exporting openscad; unsupported in target format."

-- Now the 2D objects/transforms.

buildS2 :: SymbolicObj2 -> Reader ℝ Builder

buildS2 (Shared2 obj) = buildShared obj

buildS2 (Circle r) = call "circle" [bf r] []

buildS2 (Polygon points) = call "polygon" (fmap bvect points) []

buildS2 (Rotate2 r obj)     = call "rotate" [bf (rad2deg r)] [buildS2 obj]

-- Generate errors for rounding requests. OpenSCAD does not support rounding.
buildS2 Square{} = error "cannot provide roundness when exporting openscad; unsupported in target format."

-- FIXME: missing EmbedBoxedObj2?
<|MERGE_RESOLUTION|>--- conflicted
+++ resolved
@@ -11,11 +11,7 @@
 
 import Prelude((.), fmap, Either(Left, Right), ($), (*), ($!), (-), (/), pi, error, (+), (==), take, floor, (&&), const, pure, (<>), sequenceA, (<$>))
 
-<<<<<<< HEAD
-import Graphics.Implicit.Definitions(ℝ, SymbolicObj2(Shared2, Square, Circle, Polygon, Rotate2), SymbolicObj3(Shared3, Cube, Sphere, Cylinder, Rotate3, Extrude, ExtrudeRotateR, ExtrudeM, RotateExtrude, ExtrudeOnEdgeOf), isScaleID, SharedObj(Empty, Full, Complement, UnionR, IntersectR, DifferenceR, Translate, Scale, Mirror, Outset, Shell, EmbedBoxedObj, WithRounding), quaternionToEuler)
-=======
-import Graphics.Implicit.Definitions(ℝ, SymbolicObj2(Shared2, SquareR, Circle, PolygonR, Rotate2), SymbolicObj3(Shared3, CubeR, Sphere, Cylinder, Rotate3, ExtrudeR, ExtrudeRM, RotateExtrude, ExtrudeOnEdgeOf), isScaleID, SharedObj(Empty, Full, Complement, UnionR, IntersectR, DifferenceR, Translate, Scale, Mirror, Outset, Shell, EmbedBoxedObj), quaternionToEuler)
->>>>>>> 444e0ea7
+import Graphics.Implicit.Definitions(ℝ, SymbolicObj2(Shared2, Square, Circle, Polygon, Rotate2), SymbolicObj3(Shared3, Cube, Sphere, Cylinder, Rotate3, Extrude, ExtrudeM, RotateExtrude, ExtrudeOnEdgeOf), isScaleID, SharedObj(Empty, Full, Complement, UnionR, IntersectR, DifferenceR, Translate, Scale, Mirror, Outset, Shell, EmbedBoxedObj, WithRounding), quaternionToEuler)
 import Graphics.Implicit.Export.TextBuilderUtils(Text, Builder, toLazyText, fromLazyText, bf)
 
 import Control.Monad.Reader (Reader, runReader, ask)
@@ -165,14 +161,7 @@
 
 -- FIXME: where are RotateExtrude, ExtrudeOnEdgeOf?
 
-<<<<<<< HEAD
-buildS3 ExtrudeRotateR {} = error "cannot provide roundness when exporting openscad; unsupported in target format."
 buildS3 ExtrudeM{} = error "cannot provide roundness when exporting openscad; unsupported in target format."
-=======
-buildS3 CubeR{} = error "cannot provide roundness when exporting openscad; unsupported in target format."
-buildS3 ExtrudeR{} = error "cannot provide roundness when exporting openscad; unsupported in target format."
-buildS3 ExtrudeRM{} = error "cannot provide roundness when exporting openscad; unsupported in target format."
->>>>>>> 444e0ea7
 buildS3 RotateExtrude{} = error "cannot provide roundness when exporting openscad; unsupported in target format."
 buildS3(ExtrudeOnEdgeOf _ _) = error "cannot provide roundness when exporting openscad; unsupported in target format."
 
