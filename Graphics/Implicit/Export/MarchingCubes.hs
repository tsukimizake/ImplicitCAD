--- conflicted
+++ resolved
@@ -11,10 +11,7 @@
 import GHC.Exts (groupWith)
 import Control.DeepSeq (NFData, rnf)
 import Debug.Trace
-<<<<<<< HEAD
-=======
 trace2 a = traceShow a a
->>>>>>> 2fafe202
 
 (⋅)  = (S.⋅)
 (⨯)  = (S.⨯)
@@ -29,8 +26,7 @@
 
 data TriSquare = Sq (ℝ3,ℝ3,ℝ3) ℝ ℝ2 ℝ2 | Tris [Triangle]
 
-<<<<<<< HEAD
-instance Control.DeepSeq.NFData TriSquare where
+instance NFData TriSquare where
 	rnf (Sq b z xS yS) = rnf (b,z,xS,yS)
 	rnf (Tris tris) = rnf tris
 
@@ -42,17 +38,6 @@
 --  simplest and should be least bug prone. Use it for debugging.
 getMesh :: ℝ3 -> ℝ3 -> ℝ -> Obj3 -> TriangleMesh
 getMesh (x1, y1, z1) (x2, y2, z2) res obj = 
-=======
-instance NFData TriSquare where
-	rnf (Sq b z xS yS) = rnf (b,z,xS,yS)
-	rnf (Tris tris) = rnf tris
-
-
-getMesh = getMesh'
-
-getMesh' :: ℝ3 -> ℝ3 -> ℝ -> Obj3 -> TriangleMesh
-getMesh' (x1, y1, z1) (x2, y2, z2) res obj = 
->>>>>>> 2fafe202
 	let
 		dx = x2-x1
 		dy = y2-y1
@@ -72,8 +57,6 @@
 		f $** a = \(b,c) -> f (a,b,c)
 		f *$* b = \(a,c) -> f (a,b,c)
 		f **$ c = \(a,b) -> f (a,b,c)
-<<<<<<< HEAD
-=======
 
 		infixr 0 $$*
 		infixr 0 *$$
@@ -82,15 +65,10 @@
 		(f *$$ b) c = \a -> f (a,b,c)
 		(f $*$ a) c = \b -> f (a,b,c)
 
->>>>>>> 2fafe202
 		map2 f = map (map f)
 		map2R f = map (reverse . map f)
 		mapR = map reverse
 
-<<<<<<< HEAD
-
-		segsZ =[[[
-=======
 		midsZ = [[[let obj' = (obj $$* (x1+dx*mx/nx)) (y1+dy*my/ny) in
 		          interpolate 0 
 		              (z1+dz*mz/nz, obj' (z1+dz*mz/nz)) 
@@ -116,17 +94,10 @@
 		       ] `using` (parListChunk (max 1 $ div (floor nz) 32) rdeepseq)
 
 		segsZ =[[[let (mx',my',mz') = (floor mx, floor my, floor mz) in
->>>>>>> 2fafe202
 		       map2  (inj3 (z1+dz*mz/nz)) $ getSegs 
 		           (x1+dx*mx/nx,    y1+dy*my/ny)
                    (x1+dx*(mx+1)/nx,y1+dy*(my+1)/ny)
                    (obj **$ (z1+dz*mz/nz))
-<<<<<<< HEAD
-		       | mx <- [0..nx  ] ] | my <- [0..ny-1] ] | mz <- [0..nz  ]
-		       ] `using` (parListChunk (max 1 $ div (floor nz) 32) rdeepseq)
-
-		segsY = [[[
-=======
 		           (midsY !! mz' !! my' !! mx', midsY !! mz' !! my' !! (mx'+1),
 		            midsX !! mz' !! my' !! mx', midsX !! mz' !! (my'+1) !! mx')
 
@@ -134,33 +105,22 @@
 		       ] `using` (parListChunk (max 1 $ div (floor nz) 32) rdeepseq)
 
 		segsY = [[[let (mx',my',mz') = (floor mx, floor my, floor mz) in
->>>>>>> 2fafe202
 		       map2  (inj2 (y1+dy*my/ny)) $ getSegs 
 		           (x1+dx*mx/nx,    z1+dz*mz/nz)
                    (x1+dx*(mx+1)/nx,z1+dz*(mz+1)/nz)
                    (obj *$* (y1+dy*my/ny))
-<<<<<<< HEAD
-		       | mx <- [0..nx-1] ] | my <- [0..ny  ] ] | mz <- [0..nz-1]
-		       ] `using` (parListChunk (max 1 $ div (floor nz) 32) rdeepseq)
-
-		segsX =[[[
-=======
 		           (midsZ !! mz' !! my' !! mx', midsZ !! mz' !! my' !! (mx'+1),
 		            midsX !! mz' !! my' !! mx', midsX !! (mz'+1) !! my' !! mx')
 		       | mx <- [0..nx-1] ] | my <- [0..ny  ] ] | mz <- [0..nz-1]
 		       ] `using` (parListChunk (max 1 $ div (floor nz) 32) rdeepseq)
 
 		segsX =[[[let (mx',my',mz') = (floor mx, floor my, floor mz) in
->>>>>>> 2fafe202
 		       map2  (inj1 (x1+dx*mx/nx)) $ getSegs 
 		           (y1+dy*my/ny,    z1+dz*mz/nz)
                    (y1+dy*(my+1)/ny,z1+dz*(mz+1)/nz)
                    (obj $** (x1+dx*mx/nx))
-<<<<<<< HEAD
-=======
 		           (midsZ !! mz' !! my' !! mx', midsZ !! mz' !! (my'+1) !! mx',
 		            midsY !! mz' !! my' !! mx', midsY !! (mz'+1) !! my' !! mx')
->>>>>>> 2fafe202
 		       | mx <- [0..nx  ] ] | my <- [0..ny-1] ] | mz <- [0..nz-1]
 		       ] `using` (parListChunk (max 1 $ div (floor nz) 32) rdeepseq)
  
@@ -179,10 +139,6 @@
 	
 	in genTris $ concat sqTris
 
-<<<<<<< HEAD
-genTris sqTris = 
-	let
-=======
 interpolate _ (a, aval) (b, bval) _ _ | aval*bval > 0 = a -- error $ "interval " ++ show (a,b) ++ " doesn't necessarily cross 0 -- values " ++ show (aval, bval)
 interpolate _ (a, 0) _ _ _ = a
 interpolate _ _ (b, 0) _ _ = b
@@ -199,7 +155,6 @@
 
 genTris sqTris = 
 	let
->>>>>>> 2fafe202
 		isTris (Tris _) = True
 		isTris _ = False
 		triTriangles = concat $ map (\(Tris a) -> a) $ filter isTris sqTris	
@@ -259,7 +214,6 @@
 	concat $ map (tesselateLoop res obj) $ 
 		[[[a1,b1],[b1,b2],[b2,a2],[a2,a1]] | ((a1,b1),(a2,b2)) <- zip (init pairs) (tail pairs)]
 			where pairs = zip (reverse as) bs
-<<<<<<< HEAD
 
 tesselateLoop res obj [as@(_:_:_:_),[_,_], bs@(_:_:_:_), [_,_] ] | length as == length bs =
 	concat $ map (tesselateLoop res obj) $ 
@@ -380,9 +334,9 @@
 		half a = a
 simplify3 a = a
 
-getSegs :: ℝ2 -> ℝ2 -> Obj2 -> [Polyline]
+getSegs :: ℝ2 -> ℝ2 -> Obj2 -> (ℝ,ℝ,ℝ,ℝ) -> [Polyline]
 {-- INLINE getSegs #-}
-getSegs (x1, y1) (x2, y2) obj = 
+getSegs (x1, y1) (x2, y2) obj (midx1V,midx2V,midy1V,midy2V) = 
 	let 
 		(x,y) = (x1, y1)
 
@@ -397,168 +351,10 @@
 		dy = y2 - y1
 		res = sqrt (dx*dy)
 
-		interpolate _ (a, 0) _ _ = a
-		interpolate _ _ (b, 0) _ = b
-		interpolate n (a, aval) (b, bval) obj | aval /= bval= 
-			let
-				mid = a + (b-a)*aval/(aval-bval)
-				midval = obj mid
-			in if abs midval < res/300
-			then mid
-			else if midval * aval > 0
-			then interpolate (n+1) (mid, midval) (b, bval) obj
-			else interpolate (n+1) (a,aval) (mid, midval) obj
-		interpolate _ (a, _) _ _ = a
-
-		-- linearly interpolated midpoints on the relevant axis
-
-		midx1 = (x,             interpolate 0 (y1, x1y1) (y2,x1y2) (\a -> obj (x1,a) ) )
-		midx2 = (x + dx,        interpolate 0 (y1, x2y1) (y2,x2y2) (\a -> obj (x2,a) ) )
-		midy1 = (interpolate 0 (x1, x1y1) (x2,x2y1) (\a -> obj (a, y1) ) , y )
-		midy2 = (interpolate 0 (x1, x1y2) (x2,x2y2) (\a -> obj (a, y2) ), y + dy)
-=======
-
-tesselateLoop res obj [as@(_:_:_:_),[_,_], bs@(_:_:_:_), [_,_] ] | length as == length bs =
-	concat $ map (tesselateLoop res obj) $ 
-		[[[a1,b1],[b1,b2],[b2,a2],[a2,a1]] | ((a1,b1),(a2,b2)) <- zip (init pairs) (tail pairs)]
-			where pairs = zip (reverse as) bs
-
-tesselateLoop res obj [[a,_],[b,_],[c,_],[d,_]] | (a ^+ c) == (b ^+ d) =
-	let
-		b1 = normalized $ a ^- b
-		b2 = normalized $ c ^- b
-		b3 = b1 ⨯ b2
-	in if norm b3 == 1
-	then [Sq (b1,b2,b3) (a ⋅ b3) (a ⋅ b1, c ⋅ b1) (a ⋅ b2, c ⋅ b2) ]
-	else return $ Tris $ [(a,b,c),(a,c,d)]
-
-tesselateLoop res obj [[a,_],[b,_],[c,_],[d,_]] | obj ((a ^+ c) ^/ (2 :: ℝ)) < res/30 =
-	return $ Tris $ [(a,b,c),(a,c,d)]
-
-tesselateLoop res obj pathSides = return $ Tris $
-	let
-		path = concat $ map init pathSides
-		len = fromIntegral $ length path :: ℝ
-		mid@(midx,midy,midz) = (foldl1 (S.+) path) S./ len
-		midval = obj mid
-		preNormal = foldl1 (S.+) $
-			[ a S.⨯ b | (a,b) <- zip path (tail path ++ [head path]) ]
-		preNormalNorm = norm preNormal
-		normal = preNormal ^/ preNormalNorm
-		deriv = (obj (mid S.+ normal S.* (res/100) ) - midval)/res*100
-		mid' = mid S.- normal S.* (midval/deriv)
-	in if abs midval > res/50 && preNormalNorm > 0.5 && abs deriv > 0.5
-	               && 5*abs (obj mid') < abs midval
-		then [(a,b,mid') | (a,b) <- zip path (tail path ++ [head path]) ]
-		else [(a,b,mid) | (a,b) <- zip path (tail path ++ [head path]) ]
-
-getLoops2' a = getLoops2 a []
-
-getLoops2 :: (Show a, Eq a) => [[a]] -> [[a]] -> [[[a]]]
-{-- INLINE getLoops2 #-}
-getLoops2 [] [] = []
-getLoops2 (x:xs) [] = getLoops2 xs [x]
-getLoops2 segs workingLoop | head (head workingLoop) == last (last workingLoop) =
-	workingLoop : getLoops2 segs []
-getLoops2 segs workingLoop =
-	let
-		presEnd = last $ last workingLoop
-		connects (x:xs) = x == presEnd
-		possibleConts = filter connects segs
-		nonConts = filter (not . connects) segs
-		(next, unused) = if null possibleConts
-			then trace ("unclosed loop in paths given\n" 
-			          ++ show segs ++ "\n" ++ show workingLoop) ([], nonConts)
-			else (head possibleConts, tail possibleConts ++ nonConts)
-	in
-		if null next
-		then workingLoop : getLoops2 segs []
-		else getLoops2 unused (workingLoop ++ [next])
-		
-
-
-detail' res obj [p1@(x1,y1), p2@(x2,y2)] | (x2-x1)^2 + (y2-y1)^2 > res^2/25 = 
-		detail 0 res obj [p1,p2]
-detail' _ _ a = a
-
-detail :: Int -> ℝ -> (ℝ2 -> ℝ) -> [ℝ2] -> [ℝ2]
-detail n res obj [p1@(x1,y1), p2@(x2,y2)] | n < 2 =
-	let
-		mid@(midX, midY) = (p1 S.+ p2) S./ (2 :: ℝ)
-		midval = obj mid 
-	in if abs midval < res / 30
-	then [(x1,y1), (x2,y2)]
-	else let
-		normal = (\(a,b) -> (b, -a)) $ normalized (p2 ^- p1) 
-		derivN = -(obj (mid ^- (normal ^* (midval/2))) - midval) ^* (2/midval)
-	in if abs derivN > 0.3 && abs derivN < 2
-	then let
-		mid' = mid ^- (normal ^* (midval / derivN))
-	in detail (n+1) res obj [(x1,y1), mid'] 
-	   ++ tail (detail (n+1) res obj [mid', (x2,y2)] )
-	else let
-		derivX = (obj (midX + res/100, midY) - midval)*100/res
-		derivY = (obj (midX, midY + res/100) - midval)*100/res
-		derivNormSq = derivX^2+derivY^2
-	in if abs derivNormSq > 0.09 && abs derivNormSq < 4
-	then let
-		(dX, dY) = (- derivX*midval/derivNormSq, - derivY*midval/derivNormSq)
-		mid'@(midX', midY') = 
-			(midX + dX, midY + dY)
-		midval' = obj mid'
-		posRatio = midval/(midval - midval')
-		mid''@(midX'', midY'') = (midX + dX*posRatio, midY + dY*posRatio)
-	in 
-		detail (n+1) res obj [(x1,y1), mid''] ++ tail (detail (n+1) res obj [mid'', (x2,y2)] )
-	else [(x1,y1), (x2,y2)]
-
-
-detail _ _ _ x = x
-
-simplify res = {-simplify3 . simplify2 res . -} simplify1
-
-simplify1 :: [ℝ2] -> [ℝ2]
-simplify1 (a:b:c:xs) =
-	if abs ( ((b ^- a) ⋅ (c ^- a)) - norm (b ^- a) * norm (c ^- a) ) < 0.0001
-	then simplify1 (a:c:xs)
-	else a : simplify1 (b:c:xs)
-simplify1 a = a
-
-simplify2 :: ℝ -> [ℝ2] -> [ℝ2]
-simplify2 res [a,b,c,d] = 
-	if norm (b ^- c) < res/10
-	then [a, ((b ^+ c) ^/ (2::ℝ)), d]
-	else [a,b,c,d]
-simplify2 _ a = a
-
-simplify3 (a:as) | length as > 5 = simplify3 $ a : half (init as) ++ [last as]
-	where
-		half (a:b:xs) = a : half xs
-		half a = a
-simplify3 a = a
-
-getSegs :: ℝ2 -> ℝ2 -> Obj2 -> (ℝ,ℝ,ℝ,ℝ) -> [Polyline]
-{-- INLINE getSegs #-}
-getSegs (x1, y1) (x2, y2) obj (midx1V,midx2V,midy1V,midy2V) = 
-	let 
-		(x,y) = (x1, y1)
-
-		-- Let's evlauate obj at a few points...
-		x1y1 = obj (x1, y1)
-		x2y1 = obj (x2, y1)
-		x1y2 = obj (x1, y2)
-		x2y2 = obj (x2, y2)
-		c = obj ((x1+x2)/2, (y1+y2)/2)
-
-		dx = x2 - x1
-		dy = y2 - y1
-		res = sqrt (dx*dy)
-
 		midx1 = (x,      midx1V )
 		midx2 = (x + dx, midx2V )
 		midy1 = (midy1V , y )
 		midy2 = (midy2V, y + dy)
->>>>>>> 2fafe202
 
 		notPointLine (p1:p2:[]) = p1 /= p2
 
