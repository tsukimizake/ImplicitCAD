--- conflicted
+++ resolved
@@ -4,14 +4,6 @@
 module Graphics.Implicit.Export.MarchingCubes (getMesh, getMesh') where
 
 import Graphics.Implicit.Definitions
-<<<<<<< HEAD
-import Control.Parallel.Strategies (using, rdeepseq, parListChunk)
-
-getMesh = getMesh'
-
-getMesh' :: ℝ3 -> ℝ3 -> ℝ -> Obj3 -> TriangleMesh
-getMesh' (x1, y1, z1) (x2, y2, z2) res obj = 
-=======
 import Control.Parallel (par, pseq)
 
 
@@ -21,46 +13,14 @@
 --  simplest and should be least bug prone. Use it for debugging.
 getMesh :: ℝ3 -> ℝ3 -> ℝ -> Obj3 -> TriangleMesh
 getMesh (x1, y1, z1) (x2, y2, z2) res obj = 
->>>>>>> b69f988a
 	let
 		dx = x2-x1
 		dy = y2-y1
 		dz = z2-z1
 		-- How many steps will we take on each axis?
-<<<<<<< HEAD
-		nx = fromIntegral $ ceiling $ dx / res
-		ny = fromIntegral $ ceiling $ dy / res
-		nz = fromIntegral $ ceiling $ dz / res
-		vals = [[[ obj (x1 + dx*mx/nx, y1 + dy*my/ny, z1 + dz*mz/nz) 
-		       | mz <- [0..nz] ] | my <- [0..ny] ] | mx <- [0..nx] ] 
-		       `using` (parListChunk 2 rdeepseq)
-		tris = [ let (x,y,z) = (floor mx, floor my, floor mz) in 
-		           getCubeTriangles 
-		           (x1+dx*mx/nx,y1+dy*my/ny,z1+dz*mz/nz) 
-		           (x1+dx*(mx+1)/nx,y1+dy*(my+1)/ny,z1+dz*(mz+1)/nz)
-		           (vals !! (x  ) !! (y  ) !! (z  )) (vals !! (x+1) !! (y  ) !! (z  ))
-		           (vals !! (x  ) !! (y+1) !! (z  )) (vals !! (x+1) !! (y+1) !! (z  ))
-		           (vals !! (x  ) !! (y  ) !! (z+1)) (vals !! (x+1) !! (y  ) !! (z+1))
-		           (vals !! (x  ) !! (y+1) !! (z+1)) (vals !! (x+1) !! (y+1) !! (z+1))
-		       | mx <- [0..nx-1], my <- [0..ny-1], mz <- [0..nz-1] 
-		       ] `using` (parListChunk (floor nx* floor ny*(max 1 $ div (floor nz) 32)) rdeepseq)
-	in concat tris
-
-{-getMesh' :: ℝ3 -> ℝ3 -> ℝ -> Obj3 -> TriangleMesh
-getMesh' (x1, y1, z1) (x2, y2, z2) res obj = 
-	let
-		dx = x2-x1
-		dy = y2-y1
-		dz = z2-z1
-		-- How many steps will we take on each axis?
-		nx = fromIntegral $ ceiling $ dx / res
-		ny = fromIntegral $ ceiling $ dy / res
-		nz = fromIntegral $ ceiling $ dz / res
-=======
 		nx = fromIntegral $ ceiling $ (x2 - x1) / res
 		ny = fromIntegral $ ceiling $ (y2 - y1) / res
 		nz = fromIntegral $ ceiling $ (z2 - z1) / res
->>>>>>> b69f988a
 		-- Divide it up and compute the polylines
 		triangles :: [TriangleMesh]
 		triangles = [getCubeTriangles
@@ -68,407 +28,6 @@
 		           (x1 + dx*(mx+1)/nx, y1 + dy*(my+1)/ny, z1 + dz*(mz+1)/nz)
 		           obj
 		     | mx <- [0.. nx-1], my <- [0..ny-1], mz <- [0..nz-1] ]
-<<<<<<< HEAD
-		       `using` (parListChunk (div (floor nz) 16) rdeepseq)
-	in
-		concat triangles
--}
-
-getCubeTriangles :: ℝ3 -> ℝ3 -> ℝ -> ℝ -> ℝ -> ℝ -> ℝ -> ℝ -> ℝ -> ℝ -> [Triangle]
-{-# INLINE getCubeTriangles #-}
-getCubeTriangles (x1, y1, z1) (x2, y2, z2) x1y1z1 x2y1z1 x1y2z1 x2y2z1 x1y1z2 x2y1z2 x1y2z2 x2y2z2 =
-	let
-		
-		(x,y,z) = (x1, y1, z1)
-		dx = x2 - x1
-		dy = y2 - y1
-		dz = z2 - z1
-		
-		--{- Linearly interpolated
-		x1y1 = (x,    y,    z+dz*x1y1z1/(x1y1z1-x1y1z2))
-		x1y2 = (x,    y+dy, z+dz*x1y2z1/(x1y2z1-x1y2z2))
-		x2y1 = (x+dx, y,    z+dz*x2y1z1/(x2y1z1-x2y1z2))
-		x2y2 = (x+dx, y+dy, z+dz*x2y2z1/(x2y2z1-x2y2z2))
-
-		x1z1 = (x,    y+dy*x1y1z1/(x1y1z1-x1y2z1), z)
-		x1z2 = (x,    y+dy*x1y1z2/(x1y1z2-x1y2z2), z+dz)
-		x2z1 = (x+dx, y+dy*x2y1z1/(x2y1z1-x2y2z1), z)
-		x2z2 = (x+dx, y+dy*x2y1z2/(x2y1z2-x2y2z2), z+dz)
-
-		y1z1 = (x+dx*x1y1z1/(x1y1z1-x2y1z1), y,    z)
-		y1z2 = (x+dx*x1y1z2/(x1y1z2-x2y1z2), y,    z+dz)
-		y2z1 = (x+dx*x1y2z1/(x1y2z1-x2y2z1), y+dy, z)
-		y2z2 = (x+dx*x1y2z2/(x1y2z2-x2y2z2), y+dy, z+dz)
-
-		--}
-		{- Non-linearly interpolated
-
-		x1y1 = (x,    y,    z+dz/2)
-		x1y2 = (x,    y+dy, z+dz/2)
-		x2y1 = (x+dx, y,    z+dz/2)
-		x2y2 = (x+dx, y+dy, z+dz/2)
-
-		x1z1 = (x,    y+dy/2, z)
-		x1z2 = (x,    y+dy/2, z+dz)
-		x2z1 = (x+dx, y+dy/2, z)
-		x2z2 = (x+dx, y+dy/2, z+dz)
-
-		y1z1 = (x+dx/2, y,   z)
-		y1z2 = (x+dx/2, y,   z+dz)
-		y2z1 = (x+dx/2, y+dy,z)
-		y2z2 = (x+dx/2, y+dy,z+dz)
-		--}
-
-		-- Convenience function
-		square a b c d = [(a,b,c),(d,a,c)]
-		rsquare a b c d = [(c,b,a),(c,a,d)]
-		rev (a, b, c) = (c, b, a)
-	in case 
-		-- whether the vertices are "in" or "out" form the topological 
-		-- basis of our triangles constructions. We must consider every 
-		-- possible case.
-
-		-- We arrange the vertices in a human readable way
-
-		-- BOTTOM LAYER             TOP LAYER
-		(x1y2z1<=0, x2y2z1<=0,    x1y2z2<=0, x2y2z2<=0,
-		 x1y1z1<=0, x2y1z1<=0,    x1y1z2<=0, x2y1z2<=0)
-	of
-
-		-- There are 256 cases to implement.
-		-- Only about half are, but they're the most common ones.
-		-- In practice, this has no issues redering reasonable objects.
-
-		-- Yes, there's some symetries that could reduce the amount of code...
-		-- But I don't think they're worth exploiting...
-		-- In particular, since we're not implementing any case, 
-		-- it would make catching the ones we don't implement... problematic.
-
-		-- Uniform cases = empty
-		(False,False,    False,False,
-		 False,False,    False,False) -> []
-
-		(True, True,     True, True,
-		 True, True,     True, True ) -> []
-
-		-- 2 uniform layers
-
-		(True, True,     False,False,
-		 True, True,     False,False) -> square x1y1 x2y1 x2y2 x1y2
-
-		(False,False,    True, True,
-		 False,False,    True, True ) -> rsquare x1y1 x2y1 x2y2 x1y2
-
-		(True, True,     True, True,
-		 False,False,    False,False) -> square x1z1 x2z1 x2z2 x1z2
-
-		(False,False,    False,False,
-		 True, True,     True, True ) -> rsquare x1z1 x2z1 x2z2 x1z2
-
-		(False,True,     False,True,
-		 False,True,     False,True ) -> rsquare y1z1 y2z1 y2z2 y1z2
-
-		(True, False,    True, False,
-		 True, False,    True, False) -> square y1z1 y2z1 y2z2 y1z2
-
-		-- single z column
-
-		(True, False,    True, False,
-		 False,False,    False,False) -> square x1z1 y2z1 y2z2 x1z2
-
-		(False,True,     False,True,
-		 False,False,    False,False) -> rsquare x2z1 y2z1 y2z2 x2z2
-
-		(False,False,    False,False,
-		 True, False,    True, False) -> rsquare x1z1 y1z1 y1z2 x1z2
-
-		(False,False,    False,False,
-		 False,True,     False,True ) -> rsquare y1z1 x2z1 x2z2 y1z2
-
-		(False,True,     False,True,
-		 True, True,     True, True ) -> rsquare x1z1 y2z1 y2z2 x1z2
-
-		(True, False,    True, False,
-		 True, True,     True, True ) -> square x2z1 y2z1 y2z2 x2z2
-
-		(True, True,     True, True, 
-		 False,True,     False,True ) -> square x1z1 y1z1 y1z2 x1z2
-
-		(True, True,     True, True, 
-		 True, False,    True, False) -> square y1z1 x2z1 x2z2 y1z2
-
-		-- single y column
-
-		(True, False,    False,False,
-		 True, False,    False,False) -> square x1y1 y1z1 y2z1 x1y2
-
-		(False,True,     False,False,
-		 False,True,     False,False) -> rsquare x2y1 y1z1 y2z1 x2y2
-
-		(False,False,    True, False,
-		 False,False,    True, False) -> rsquare x1y1 y1z2 y2z2 x1y2
-
-		(False,False,    False,True, 
-		 False,False,    False,True ) -> square x2y1 y1z2 y2z2 x2y2
-
-		(False,True,     True, True,
-		 False,True,     True, True) -> rsquare x1y1 y1z1 y2z1 x1y2
-
-		(True, False,    True, True,
-		 True, False,    True, True) -> square x2y1 y1z1 y2z1 x2y2
-
-		(True, True,     False, True,
-		 True, True,     False, True) -> square x1y1 y1z2 y2z2 x1y2
-
-		(True, True,     True, False,
-		 True, True,     True, False) -> rsquare x2y1 y1z2 y2z2 x2y2
-
-		-- single x column
-
-		(True, True,     False,False,
-		 False,False,    False,False) -> square x1y2 x1z1 x2z1 x2y2
-
-		(False,False,    False,False,
-		 True, True,     False,False) -> rsquare x1y1 x1z1 x2z1 x2y1
-
-		(False,False,    True, True,
-		 False,False,    False,False) -> rsquare x1y2 x1z2 x2z2 x2y2
-
-		(False,False,    False,False,
-		 False,False,    True, True ) -> square x1y1 x1z2 x2z2 x2y1
-
-		(False,False,    True, True,
-		 True, True,     True, True ) -> rsquare x1y2 x1z1 x2z1 x2y2
-
-		(True, True,     True, True, 
-		 False,False,    True, True ) -> square x1y1 x1z1 x2z1 x2y1
-
-		(True, True,     False,False,
-		 True, True,     True, True ) -> square x1y2 x1z2 x2z2 x2y2
-
-		(True, True,     True, True,
-		 True, True,     False,False) -> rsquare x1y1 x1z2 x2z2 x2y1
-
-		-- lone points
-
-		(True, False,    False,False,
-		 False,False,    False,False) -> [(x1z1, y2z1, x1y2)]
-
-		(False,True,     False,False,
-		 False,False,    False,False) -> [rev (x2z1, y2z1, x2y2)]
-
-		(False,False,    False,False,
-		 True, False,    False,False) -> [rev (x1z1, y1z1, x1y1)]
-
-		(False,False,    False,False,
-		 False,True,     False,False) -> [(x2z1, y1z1, x2y1)]
-
-		(False,False,    True, False,
-		 False,False,    False,False) -> [rev (x1z2, y2z2, x1y2)]
-
-		(False,False,    False,True,
-		 False,False,    False,False) -> [(x2z2, y2z2, x2y2)]
-
-		(False,False,    False,False,
-		 False,False,    True, False) -> [(x1z2, y1z2, x1y1)]
-
-		(False,False,    False,False,
-		 False,False,    False,True ) -> [rev (x2z2, y1z2, x2y1)]
-
-		(False,True,     True, True,
-		 True, True,     True, True ) -> [rev (x1z1, y2z1, x1y2)]
-
-		(True, False,    True, True, 
-		 True, True,     True, True ) -> [(x2z1, y2z1, x2y2)]
-
-		(True, True,     True, True, 
-		 False,True,     True, True ) -> [(x1z1, y1z1, x1y1)]
-
-		(True, True,     True, True,
-		 True, False,    True, True ) -> [rev (x2z1, y1z1, x2y1)]
-
-		(True, True,     False,True, 
-		 True, True,     True, True ) -> [(x1z2, y2z2, x1y2)]
-
-		(True, True,     True, False,
-		 True, True,     True, True ) -> [rev (x2z2, y2z2, x2y2)]
-
-		(True, True,     True, True,
-		 True, True,     False,True ) -> [rev (x1z2, y1z2, x1y1)]
-
-		(True, True,     True, True, 
-		 True, True,     True, False) -> [(x2z2, y1z2, x2y1)]
-
-		-- z flat + 1
-
-		(False,False,    True, False,
-		 False,False,    True, True) -> [rev (x1y1,x2y1,x2z2), rev (x1y1,x2z2,y2z2), rev (x1y1,y2z2,x1y2)]
-
-		(True, True,    False,True,
-		 True, True,    False,False) -> [(x1y1,x2y1,x2z2), (x1y1,x2z2,y2z2), (x1y1,y2z2,x1y2)]
-
-		(False,False,    False,True,
-		 False,False,    True, True) -> [(x2y1,x1y1,x1z2), (x2y1,x1z2,y2z2), (x2y1,y2z2,x2y2)]
-
-		(True, True,    True, False,
-		 True, True,    False,False) -> [rev (x2y1,x1y1,x1z2), rev (x2y1,x1z2,y2z2), rev (x2y1,y2z2,x2y2)]
-
-		(False,False,    True, True,
-		 False,False,    True, False) -> [(x1y2,x2y2,x2z2), (x1y2,x2z2,y1z2), (x1y2,y1z2,x1y1)]
-
-		(True, True,    False,False,
-		 True, True,    False,True ) -> [rev (x1y2,x2y2,x2z2), rev (x1y2,x2z2,y1z2), rev (x1y2,y1z2,x1y1)]
-
-		(False,False,    True, True,
-		 False,False,    False,True) -> [rev (x2y2,x1y2,x1z2), rev (x2y2,x1z2,y1z2), rev (x2y2,y1z2,x2y1)]
-
-		(True, True,    False,False,
-		 True, True,    True, False) -> [(x2y2,x1y2,x1z2), (x2y2,x1z2,y1z2), (x2y2,y1z2,x2y1)]
-
-
-
-		(True, False,    False,False,
-		 True, True,     False,False) -> [(x1y1,x2y1,x2z1), (x1y1,x2z1,y2z1), (x1y1,y2z1,x1y2)]
-
-		(False,True,     True, True,
-		 False,False,     True, True) -> [rev (x1y1,x2y1,x2z1), rev (x1y1,x2z1,y2z1), rev (x1y1,y2z1,x1y2)]
-
-		(False,True,    False,False,
-		 True, True,    False,False) -> [rev (x2y1,x1y1,x1z1), rev (x2y1,x1z1,y2z1), rev (x2y1,y2z1,x2y2)]
-
-		(True, False,     True, True,
-		 False,False,     True, True) -> [(x2y1,x1y1,x1z1), (x2y1,x1z1,y2z1), (x2y1,y2z1,x2y2)]
-
-		(True, True,    False,False,
-		 True, False,    False,False) -> [rev (x1y2,x2y2,x2z1), rev (x1y2,x2z1,y1z1), rev (x1y2,y1z1,x1y1)]
-
-		(False,False,     True, True,
-		 False,True,     True, True) -> [(x1y2,x2y2,x2z1), (x1y2,x2z1,y1z1), (x1y2,y1z1,x1y1)]
-
-		(True, True,    False,False,
-		 False,True,    False,False) -> [(x2y2,x1y2,x1z1), (x2y2,x1z1,y1z1), (x2y2,y1z1,x2y1)]
-
-		(False,False,     True, True,
-		 True, False,     True, True) -> [rev (x2y2,x1y2,x1z1), rev (x2y2,x1z1,y1z1), rev (x2y2,y1z1,x2y1)]
-
-
-
-		-- y flat + 1
-
-		(True, False,    True, True,
-		 True, False,    True, False) -> [(y2z1,x2y2,x2z2),(y2z1,x2z2,y1z1),(y1z1,x2z2,y1z2)]
-
-		(False,True,     False,False,
-		 False,True,     False,True ) -> [rev (y2z1,x2y2,x2z2),rev (y2z1,x2z2,y1z1),rev (y1z1,x2z2,y1z2)]
-
-		(True, False,    True, False,
-		 True, False,    True, True ) -> [rev (y1z1,x2y1,x2z2),rev (y1z1,x2z2,y2z1),rev (y2z1,x2z2,y2z2)]
-
-		(False,True,     False,True,
-		 False,True,     False,False) -> [(y1z1,x2y1,x2z2),(y1z1,x2z2,y2z1),(y2z1,x2z2,y2z2)]
-
-		(False,True,     True, True,
-		 False,True,     False,True ) -> [rev (y2z1,x1y2,x1z2),rev (y2z1,x1z2,y1z1),rev (y1z1,x1z2,y1z2)]
-
-		(True, False,    False,False,
-		 True, False,    True, False) -> [(y2z1,x1y2,x1z2),(y2z1,x1z2,y1z1),(y1z1,x1z2,y1z2)]
-
-		(False,True,     False,True,
-		 False,True,     True, True ) -> [(y1z1,x1y1,x1z2),(y1z1,x1z2,y2z1),(y2z1,x1z2,y2z2)]
-
-		(True, False,    True, False,
-		 True, False,    False,False) -> [rev (y1z1,x1y1,x1z2),rev (y1z1,x1z2,y2z1),rev (y2z1,x1z2,y2z2)]
-
-
-
-		(True, True,    True, False,
-		 True, False,    True, False) -> [rev (y2z2,x2y2,x2z1),rev (y2z2,x2z1,y1z2),rev (y1z2,x2z1,y1z1)]
-
-		(False,False,    False,True,
-		 False,True,     False,True ) -> [(y2z2,x2y2,x2z1),(y2z2,x2z1,y1z2),(y1z2,x2z1,y1z1)]
-
-		(True, False,    True, False,
-		 True, True,     True, False) -> [(y1z2,x2y1,x2z1),(y1z2,x2z1,y2z2),(y2z2,x2z1,y2z1)]
-
-		(False,True,     False,True,
-		 False,False,    False,True) -> [rev (y1z2,x2y1,x2z1),rev (y1z2,x2z1,y2z2),rev (y2z2,x2z1,y2z1)]
-
-		(True, True,     False,True,
-		 False,True,     False,True) -> [(y2z2,x1y2,x1z1),(y2z2,x1z1,y1z2),(y1z2,x1z1,y1z1)]
-
-		(False,False,    True, False,
-		 True, False,    True, False) -> [rev (y2z2,x1y2,x1z1),rev (y2z2,x1z1,y1z2),rev (y1z2,x1z1,y1z1)]
-
-		(False,True,     False,True,
-		 True, True,     False,True) -> [rev (y1z2,x1y1,x1z1),rev (y1z2,x1z1,y2z2),rev (y2z2,x1z1,y2z1)]
-
-		(True, False,    True, False,
-		 False,False,    True, False) -> [(y1z2,x1y1,x1z1),(y1z2,x1z1,y2z2),(y2z2,x1z1,y2z1)]
-
-
-
-		-- x flat +1
-
-		(True, True,     True, True,
-		 False,False,    True, False) -> [(x1z1,x2z1,x1y1),(x1y1,x2z1,x2z2),(x1y1,x2z2,y1z2)]
-
-		(False,False,    False,False,
-		 True, True,     False,True ) -> [rev (x1z1,x2z1,x1y1),rev (x1y1,x2z1,x2z2),rev (x1y1,x2z2,y1z2)]
-
-		(False,False,    True, False,
-		 True, True,     True, True) -> [rev (x1z1,x2z1,x1y2),rev (x1y2,x2z1,x2z2),rev (x1y2,x2z2,y2z2)]
-
-		(True, True,     False,True,
-		 False,False,    False,False) -> [(x1z1,x2z1,x1y2),(x1y2,x2z1,x2z2),(x1y2,x2z2,y2z2)]
-
-		(True, True,     True, True,
-		 False,False,    False,True) -> [rev (x2z1,x1z1,x2y1),rev (x2y1,x1z1,x1z2),rev (x2y1,x1z2,y1z2)]
-
-		(False,False,    False,False,
-		 True, True,     True, False) -> [(x2z1,x1z1,x2y1),(x2y1,x1z1,x1z2),(x2y1,x1z2,y1z2)]
-
-		(False,False,    False,True,
-		 True, True,     True, True) -> [(x2z1,x1z1,x2y2),(x2y2,x1z1,x1z2),(x2y2,x1z2,y2z2)]
-
-		(True, True,     True, False,
-		 False,False,    False,False) -> [rev (x2z1,x1z1,x2y2),rev (x2y2,x1z1,x1z2),rev (x2y2,x1z2,y2z2)]
-
-
-		(True, True,     True, True,
-		 True, False,    False,False) -> [rev (x1z2,x2z2,x1y1),rev (x1y1,x2z2,x2z1),rev (x1y1,x2z1,y1z1)]
-
-		(False,False,    False,False,
-		 False,True,     True, True ) -> [(x1z2,x2z2,x1y1),(x1y1,x2z2,x2z1),(x1y1,x2z1,y1z1)]
-
-		(True, False,    False,False,
-		 True, True,     True, True ) -> [(x1z2,x2z2,x1y2),(x1y2,x2z2,x2z1),(x1y2,x2z1,y2z1)]
-
-		(False,True,     True, True,
-		 False,False,    False,False) -> [rev (x1z2,x2z2,x1y2),rev (x1y2,x2z2,x2z1),rev (x1y2,x2z1,y2z1)]
-
-		(True, True,     True, True,
-		 False,True,     False,False) -> [(x2z2,x1z2,x2y1),(x2y1,x1z2,x1z1),(x2y1,x1z1,y1z1)]
-
-		(False,False,    False,False,
-		 True, False,    True, True) -> [rev (x2z2,x1z2,x2y1),rev (x2y1,x1z2,x1z1),rev (x2y1,x1z1,y1z1)]
-
-		(False,True,     False,False,
-		 True, True,     True, True) -> [rev (x2z2,x1z2,x2y2),rev (x2y2,x1z2,x1z1),rev (x2y2,x1z1,y2z1)]
-
-		(True, False,    True, True,
-		 False,False,    False,False) -> [(x2z2,x1z2,x2y2),(x2y2,x1z2,x1z1),(x2y2,x1z1,y2z1)]
-
-
-
-		(True, True,     True, False,
-		 True, False,    False,False) -> [rev (x1y1,x1z2,y1z1),rev (y1z1,x1z2,y2z2),rev (y1z1,y2z2,x2z1),rev (x2z1,y2z2,x2y2)]
-
-		(False,False,    False,True,
-		 False,True,     True, True ) -> [(x1y1,x1z2,y1z1),(y1z1,x1z2,y2z2),(y1z1,y2z2,x2z1),(x2z1,y2z2,x2y2)]
-
-		(True, True,     False,True,
-		 False,True,     False,False) -> [(x2y1,x2z2,y1z1),(y1z1,x2z2,y2z2),(y1z1,y2z2,x1z1),(x1z1,y2z2,x1y2)]
-=======
 		-- Remove degenerated triangles
 		sane :: Triangle -> Bool
 		sane (a, b, c) = not (a == b || a == c || b == c)
@@ -934,5 +493,4 @@
                 {- 254:    1, 2, 3, 4, 5, 6, 7,  -}  [  0,  3,  8 ],
                 {- 255: 0, 1, 2, 3, 4, 5, 6, 7,  -}  []
 		]
->>>>>>> b69f988a
-
+
