--- conflicted
+++ resolved
@@ -25,10 +25,6 @@
   toFastℕ = id
   {-# INLINABLE toFastℕ #-}
 
-<<<<<<< HEAD
-
-=======
->>>>>>> 0bc09b8f
 -- System integers, meant to go fast, and have no chance of wrapping 2^31.
 newtype Fastℕ = Fastℕ Int
   deriving (Show, Read, Eq, Ord, Num, Enum, Integral, Real)