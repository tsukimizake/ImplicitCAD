-- Implicit CAD. Copyright (C) 2011, Christopher Olah (chris@colah.ca)
-- Copyright (C) 2014 2015 2016, Julia Longtin (julial@turinglace.com)
-- Released under the GNU AGPLV3+, see LICENSE

-- FIXME: Required. why?
{-# LANGUAGE FunctionalDependencies #-}
{-# LANGUAGE FlexibleInstances #-}
{-# LANGUAGE LambdaCase #-}
{-# LANGUAGE PatternSynonyms #-}
{-# LANGUAGE ViewPatterns #-}

-- A module exporting all of the primitives, and some operations on them.
module Graphics.Implicit.Primitives (
                                     translate,
                                     mirror,
                                     scale,
                                     outset,
                                     complement, union, intersect, difference,
                                     unionR, intersectR, differenceR,
                                     shell,
                                     getBox,
                                     getImplicit,
                                     extrudeR,
                                     extrudeRM,
                                     extrudeRotateR,
                                     extrudeOnEdgeOf,
                                     sphere,
                                     cubeR, rect3R,
                                     circle,
                                     cylinder,
                                     cylinder2,
                                     squareR, rectR,
                                     polygonR,
                                     rotateExtrude,
                                     rotate3,
                                     rotateQ,
                                     rotate3V,
                                     pack3,
                                     rotate,
                                     pack2,
                                     implicit,
                                     emptySpace,
                                     fullSpace,
                                     _Shared,
                                     pattern Shared,
                                     Object
                                    ) where

<<<<<<< HEAD
import Prelude((+), (*), (/), (.), negate, Bool(True, False), Maybe(Just, Nothing), Either, fmap, ($))

import Graphics.Implicit.Definitions (ComponentWiseMultable, (⋯*), both, allthree, ℝ, ℝ2, ℝ3, Box2, SharedObj(..),
=======
import Prelude((-), (*), (/), (.), negate, Bool(True, False), Maybe(Just, Nothing), Either, fmap, ($))

import Graphics.Implicit.Definitions (ℝ, ℝ2, ℝ3, Box2, SharedObj(..),
>>>>>>> d39bd9ae
                                      SymbolicObj2(
                                                   SquareR,
                                                   Circle,
                                                   PolygonR,
                                                   Rotate2,
                                                   Shared2
                                                  ),
                                      SymbolicObj3(
                                                   CubeR,
                                                   Sphere,
                                                   Cylinder,
                                                   Rotate3,
                                                   ExtrudeR,
                                                   ExtrudeRotateR,
                                                   ExtrudeRM,
                                                   RotateExtrude,
                                                   ExtrudeOnEdgeOf,
                                                   Shared3
                                                  ),
                                      ExtrudeRMScale
                                     )
import Graphics.Implicit.MathUtil   (pack)
import Graphics.Implicit.ObjectUtil (getBox2, getBox3, getImplicit2, getImplicit3)
<<<<<<< HEAD
import Data.VectorSpace (AdditiveGroup((^+^), (^-^)))
import Linear (V3(V3), axisAngle, Quaternion)
import Control.Lens (prism', Prism', preview, (#))
=======
import Linear (V3(V3), axisAngle, Quaternion)
import Graphics.Implicit.Definitions (V2(V2))
>>>>>>> d39bd9ae

-- $ 3D Primitives

sphere ::
    ℝ                  -- ^ Radius of the sphere
    -> SymbolicObj3    -- ^ Resulting sphere

sphere = Sphere

-- | A rectangular prism, with rounded corners.
rect3R ::
    ℝ                 -- ^ Rounding of corners
    -> ℝ3             -- ^ Bottom.. corner
    -> ℝ3             -- ^ Top right... corner
    -> SymbolicObj3   -- ^ Resuting cube

rect3R r xyz1 xyz2 = translate xyz1 $ CubeR r $ xyz2 - xyz1

-- | A rectangular prism, with rounded corners.
cubeR ::
    ℝ                 -- ^ Rounding of corners
    -> Bool           -- ^ Centered?
    -> ℝ3             -- ^ Size
    -> SymbolicObj3   -- ^ Resuting cube. (0,0,0) is bottom left if @center = False@,
                      -- otherwise it's the center.
cubeR r False size = CubeR r size
cubeR r True  size = translate (fmap (negate . (/ 2)) size) $ CubeR r size


-- | A conical frustum --- ie. a cylinder with different radii at either end.
cylinder2 ::
    ℝ                   -- ^ Radius of the cylinder
    -> ℝ                -- ^ Second radius of the cylinder
    -> ℝ                -- ^ Height of the cylinder
    -> SymbolicObj3     -- ^ Resulting cylinder

cylinder2 r1 r2 h = Cylinder h r1 r2

cylinder ::
    ℝ                   -- ^ Radius of the cylinder
    -> ℝ                -- ^ Height of the cylinder
    -> SymbolicObj3     -- ^ Resulting cylinder

cylinder r = cylinder2 r r

-- $ 2D Primitives

circle ::
    ℝ               -- ^ radius of the circle
    -> SymbolicObj2 -- ^ resulting circle

circle   = Circle

-- | A rectangle, with rounded corners.
rectR ::
    ℝ               -- ^ Rounding radius (in mm) of corners
    -> ℝ2           -- ^ Bottom left corner
    -> ℝ2           -- ^ Top right corner
    -> SymbolicObj2 -- ^ Resulting square

rectR r xy1 xy2 = translate xy1 $ SquareR r $ xy2 - xy1

-- | A rectangle, with rounded corners.
squareR ::
    ℝ               -- ^ Rounding radius (in mm) of corners
    -> Bool         -- ^ Centered?
    -> ℝ2           -- ^ Size
    -> SymbolicObj2 -- ^ Resulting square (bottom right = (0,0) )
squareR r False size = SquareR r size
squareR r True  size = translate (fmap (negate . (/ 2)) size) $ SquareR r size

-- | A 2D polygon, with rounded corners.
polygonR ::
    ℝ                -- ^ Rounding radius (in mm) of the polygon
    -> [ℝ2]          -- ^ Verticies of the polygon
    -> SymbolicObj2  -- ^ Resulting polygon

polygonR = PolygonR

-- $ Shared Operations

-- | Operations available on both 2D and 3D objects. The obvious omission of
-- rotation operations from this class are a technical limitation, and are
-- instead provided by 'rotate' and 'rotate3'.
--
-- Library users shouldn't need to provide new instances of this class.
class ( ComponentWiseMultable vec
      , AdditiveGroup vec
      ) => Object obj vec
      | obj -> vec where

    -- | A 'Prism'' for including 'SharedObj's in @obj@. Prefer using 'Shared'
    -- instead of this.
    _Shared :: Prism' obj (SharedObj obj vec)

    -- | Get the bounding box an object
    getBox ::
        obj           -- ^ Object to get box of
        -> (vec, vec) -- ^ Bounding box

    -- | Get the implicit function for an object
    getImplicit ::
        obj           -- ^ Object to get implicit function of
        -> (vec -> ℝ) -- ^ Implicit function

-- | A pattern that abstracts over 'Shared2' and 'Shared3'.
pattern Shared :: Object obj vec => SharedObj obj vec -> obj
pattern Shared v <- (preview _Shared -> Just v)
  where
    Shared v = _Shared # v


-- | Translate an object by a vector of appropriate dimension.
translate
    :: Object obj vec
    => vec  -- ^ Vector to translate by
    -> obj  -- ^ Object to translate
    -> obj  -- ^ Resulting object
translate _ s@(Shared Empty) = s
translate _ s@(Shared Full) = s
translate v1 (Shared (Translate v2 s)) = translate (v1 ^+^ v2) s
translate v s = Shared $ Translate v s

-- | Scale an object
scale
    :: Object obj vec
    => vec  -- ^ Amount to scale by
    -> obj  -- ^ Object to scale
    -> obj  -- ^ Resulting scaled object
scale _ s@(Shared Empty) = s
scale v1 (Shared (Scale v2 s)) = scale (v1 ⋯* v2) s
scale v s = Shared $ Scale v s

-- | Complement an Object
complement
    :: Object obj vec
    => obj  -- ^ Object to complement
    -> obj  -- ^ Result
complement (Shared Empty) = Shared Full
complement (Shared Full) = Shared Empty
complement (Shared (Complement s)) = s
complement s = Shared $ Complement s

-- | The object that fills no space
emptySpace :: Object obj vec => obj
emptySpace = Shared Empty

-- | The object that fills the entire space
fullSpace :: Object obj vec => obj
fullSpace = Shared Full

-- | Mirror an object across the hyperplane whose normal is a given
-- vector.
mirror
    :: Object obj vec
    => vec  -- ^ Vector defining the hyperplane
    -> obj  -- ^ Object to mirror
    -> obj  -- ^ Resulting object
mirror _ s@(Shared Empty) = s
mirror _ s@(Shared Full) = s
mirror v s = Shared $ Mirror v s

-- | Outset of an object.
outset
    :: Object obj vec
    => ℝ        -- ^ distance to outset
    -> obj   -- ^ object to outset
    -> obj   -- ^ resulting object
outset _ s@(Shared Empty) = s
outset _ s@(Shared Full) = s
outset v1 (Shared (Outset v2 s)) = outset (v1 + v2) s
outset v s = Shared $ Outset v s

-- | Make a shell of an object.
shell
    :: Object obj vec
    => ℝ        -- ^ width of shell
    -> obj   -- ^ object to take shell of
    -> obj   -- ^ resulting shell
shell _ s@(Shared Empty) = s
shell _ s@(Shared Full) = s
shell v s = Shared $ Shell v s

-- | Rounded union
unionR
    :: Object obj vec
    => ℝ      -- ^ The radius (in mm) of rounding
    -> [obj]  -- ^ objects to union
    -> obj    -- ^ Resulting object
unionR _ [] = Shared Empty
unionR _ [s] = s
unionR r ss = Shared $ UnionR r ss

-- | Rounded difference
differenceR
    :: Object obj vec
    => ℝ        -- ^ The radius (in mm) of rounding
    -> obj   -- ^ Base object
    -> [obj] -- ^ Objects to subtract from the base
    -> obj   -- ^ Resulting object
differenceR _ s [] = s
differenceR _ s@(Shared Empty) _ = s
differenceR r s ss = Shared $ DifferenceR r s ss

-- | Rounded minimum
intersectR
    :: Object obj vec
    => ℝ     -- ^ The radius (in mm) of rounding
    -> [obj] -- ^ Objects to intersect
    -> obj   -- ^ Resulting object
intersectR _ [] = Shared Full
intersectR _ [s] = s
intersectR r ss = Shared $ IntersectR r ss

implicit
    :: Object obj vec
    => (vec -> ℝ)     -- ^ Implicit function
    -> (vec, vec)  -- ^ Bounding box
    -> obj         -- ^ Resulting object
implicit a b = Shared $ EmbedBoxedObj (a, b)


instance Object SymbolicObj2 ℝ2 where
  _Shared = prism' Shared2 $ \case
    Shared2 x -> Just x
    _         -> Nothing
  getBox      = getBox2
  getImplicit = getImplicit2

instance Object SymbolicObj3 ℝ3 where
  _Shared = prism' Shared3 $ \case
    Shared3 x -> Just x
    _         -> Nothing
  getBox      = getBox3
  getImplicit = getImplicit3


union :: Object obj vec => [obj] -> obj
union = unionR 0

difference :: Object obj vec => obj -> [obj] -> obj
difference = differenceR 0

intersect :: Object obj vec => [obj] -> obj
intersect = intersectR 0

-- 3D operations

-- | Extrude a 2d object upwards, with rounded corners.
extrudeR
    :: ℝ   -- ^ Rounding radius (in mm) of corners
    -> SymbolicObj2
    -> ℝ   -- ^ Extrusion height
    -> SymbolicObj3
extrudeR = ExtrudeR

-- | This function is not implemented
extrudeRotateR :: ℝ -> ℝ -> SymbolicObj2 -> ℝ -> SymbolicObj3
extrudeRotateR = ExtrudeRotateR

extrudeRM :: ℝ              -- ^ rounding radius (in mm)
    -> Either ℝ (ℝ -> ℝ)    -- ^ twist
    -> ExtrudeRMScale       -- ^ scale
    -> Either ℝ2 (ℝ -> ℝ2)  -- ^ translate
    -> SymbolicObj2         -- ^ object to extrude
    -> Either ℝ (ℝ2 -> ℝ)   -- ^ height to extrude to
    -> SymbolicObj3
extrudeRM = ExtrudeRM


rotateExtrude :: ℝ            -- ^ Angle to sweep to (in rad)
    -> Maybe ℝ                -- ^ Loop or path (rounded corner)
    -> Either ℝ2 (ℝ -> ℝ2)    -- ^ translate
    -> Either ℝ  (ℝ -> ℝ )    -- ^ rotate
    -> SymbolicObj2           -- ^ object to extrude
    -> SymbolicObj3
rotateExtrude = RotateExtrude

extrudeOnEdgeOf :: SymbolicObj2 -> SymbolicObj2 -> SymbolicObj3
extrudeOnEdgeOf = ExtrudeOnEdgeOf

-- | Rotate a 3D object via an Euler angle, measured in radians, along the
-- world axis.
rotate3 :: ℝ3 -> SymbolicObj3 -> SymbolicObj3
rotate3 (V3 pitch roll yaw)
  = Rotate3
  $ axisAngle (V3 0 0 1) yaw
  * axisAngle (V3 0 1 0) roll
  * axisAngle (V3 1 0 0) pitch

rotateQ
    :: Quaternion ℝ
    -> SymbolicObj3
    -> SymbolicObj3
rotateQ = Rotate3

-- | Rotate a 3D object along an arbitrary axis.
rotate3V
    :: ℝ   -- ^ Angle of rotation
    -> ℝ3  -- ^ Axis of rotation
    -> SymbolicObj3
    -> SymbolicObj3
rotate3V w xyz = Rotate3 $ axisAngle xyz w

-- FIXME: shouldn't this pack into a 3d area, or have a 3d equivalent?
-- | Attempt to pack multiple 3D objects into a fixed area. The @z@ coordinate
-- of each object is dropped, and the resulting packed objects will all be on
-- the same plane.
pack3
    :: ℝ2                  -- ^ Area to pack
    -> ℝ                   -- ^ Separation between objects
    -> [SymbolicObj3]      -- ^ Objects to pack
    -> Maybe SymbolicObj3  -- ^ 'Just' if the objects could be packed into the given area
pack3 (V2 dx dy) sep objs =
    let
        boxDropZ :: (ℝ3,ℝ3) -> (ℝ2,ℝ2)
        boxDropZ ((V3 a b _),(V3 d e _)) = (V2 a b, V2 d e)
        withBoxes :: [(Box2, SymbolicObj3)]
        withBoxes = fmap (\obj -> ( boxDropZ $ getBox3 obj, obj)) objs
    in case pack (V2 0 0,V2 dx dy) sep withBoxes of
            (a, []) -> Just $ union $ fmap (\((V2 x y),obj) -> translate (V3 x y 0) obj) a
            _ -> Nothing

-- 2D operations

rotate :: ℝ -> SymbolicObj2 -> SymbolicObj2
rotate = Rotate2

-- | Attempt to pack multiple 2D objects into a fixed area.
pack2
    :: ℝ2                  -- ^ Area to pack
    -> ℝ                   -- ^ Separation between objects
    -> [SymbolicObj2]      -- ^ Objects to pack
    -> Maybe SymbolicObj2  -- ^ 'Just' if the objects could be packed into the given area
pack2 (V2 dx dy) sep objs =
    let
        withBoxes :: [(Box2, SymbolicObj2)]
        withBoxes = fmap (\obj -> ( getBox2 obj, obj)) objs
    in case pack ((V2 0 0),(V2 dx dy)) sep withBoxes of
            (a, []) -> Just $ union $ fmap (\((V2 x y),obj) -> translate (V2 x y) obj) a
            _ -> Nothing
<|MERGE_RESOLUTION|>--- conflicted
+++ resolved
@@ -46,15 +46,9 @@
                                      Object
                                     ) where
 
-<<<<<<< HEAD
-import Prelude((+), (*), (/), (.), negate, Bool(True, False), Maybe(Just, Nothing), Either, fmap, ($))
-
-import Graphics.Implicit.Definitions (ComponentWiseMultable, (⋯*), both, allthree, ℝ, ℝ2, ℝ3, Box2, SharedObj(..),
-=======
-import Prelude((-), (*), (/), (.), negate, Bool(True, False), Maybe(Just, Nothing), Either, fmap, ($))
+import Prelude(Num, (+), (-), (*), (/), (.), negate, Bool(True, False), Maybe(Just, Nothing), Either, fmap, ($))
 
 import Graphics.Implicit.Definitions (ℝ, ℝ2, ℝ3, Box2, SharedObj(..),
->>>>>>> d39bd9ae
                                       SymbolicObj2(
                                                    SquareR,
                                                    Circle,
@@ -78,14 +72,9 @@
                                      )
 import Graphics.Implicit.MathUtil   (pack)
 import Graphics.Implicit.ObjectUtil (getBox2, getBox3, getImplicit2, getImplicit3)
-<<<<<<< HEAD
-import Data.VectorSpace (AdditiveGroup((^+^), (^-^)))
-import Linear (V3(V3), axisAngle, Quaternion)
-import Control.Lens (prism', Prism', preview, (#))
-=======
 import Linear (V3(V3), axisAngle, Quaternion)
 import Graphics.Implicit.Definitions (V2(V2))
->>>>>>> d39bd9ae
+import Control.Lens (prism', Prism', preview, (#))
 
 -- $ 3D Primitives
 
@@ -172,9 +161,7 @@
 -- instead provided by 'rotate' and 'rotate3'.
 --
 -- Library users shouldn't need to provide new instances of this class.
-class ( ComponentWiseMultable vec
-      , AdditiveGroup vec
-      ) => Object obj vec
+class Num vec => Object obj vec
       | obj -> vec where
 
     -- | A 'Prism'' for including 'SharedObj's in @obj@. Prefer using 'Shared'
@@ -206,7 +193,7 @@
     -> obj  -- ^ Resulting object
 translate _ s@(Shared Empty) = s
 translate _ s@(Shared Full) = s
-translate v1 (Shared (Translate v2 s)) = translate (v1 ^+^ v2) s
+translate v1 (Shared (Translate v2 s)) = translate (v1 + v2) s
 translate v s = Shared $ Translate v s
 
 -- | Scale an object
@@ -216,7 +203,7 @@
     -> obj  -- ^ Object to scale
     -> obj  -- ^ Resulting scaled object
 scale _ s@(Shared Empty) = s
-scale v1 (Shared (Scale v2 s)) = scale (v1 ⋯* v2) s
+scale v1 (Shared (Scale v2 s)) = scale (v1 * v2) s
 scale v s = Shared $ Scale v s
 
 -- | Complement an Object
