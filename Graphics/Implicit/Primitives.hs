--- conflicted
+++ resolved
@@ -20,15 +20,9 @@
                                      shell,
                                      getBox,
                                      getImplicit,
-<<<<<<< HEAD
                                      getImplicit',
                                      extrude,
                                      extrudeM,
-                                     extrudeRotateR,
-=======
-                                     extrudeR,
-                                     extrudeRM,
->>>>>>> 444e0ea7
                                      extrudeOnEdgeOf,
                                      sphere,
                                      cube, rect3,
@@ -83,14 +77,8 @@
                                                    Sphere,
                                                    Cylinder,
                                                    Rotate3,
-<<<<<<< HEAD
                                                    Extrude,
-                                                   ExtrudeRotateR,
                                                    ExtrudeM,
-=======
-                                                   ExtrudeR,
-                                                   ExtrudeRM,
->>>>>>> 444e0ea7
                                                    RotateExtrude,
                                                    ExtrudeOnEdgeOf,
                                                    Shared3
@@ -376,21 +364,11 @@
     -> SymbolicObj3
 extrude = Extrude
 
-<<<<<<< HEAD
--- | This function is not implemented
-extrudeRotateR :: ℝ -> ℝ -> SymbolicObj2 -> ℝ -> SymbolicObj3
-extrudeRotateR = ExtrudeRotateR
-
 -- | The current object-rounding value set by 'withRounding' is used to round
 -- the caps, but is not used by the 2D object.
 extrudeM
     :: Either ℝ (ℝ -> ℝ)    -- ^ twist
     -> ExtrudeMScale       -- ^ scale
-=======
-extrudeRM :: ℝ              -- ^ rounding radius (in mm)
-    -> Either ℝ (ℝ -> ℝ)    -- ^ twist
-    -> ExtrudeRMScale       -- ^ scale
->>>>>>> 444e0ea7
     -> Either ℝ2 (ℝ -> ℝ2)  -- ^ translate
     -> SymbolicObj2         -- ^ object to extrude
     -> Either ℝ (ℝ2 -> ℝ)   -- ^ height to extrude to
