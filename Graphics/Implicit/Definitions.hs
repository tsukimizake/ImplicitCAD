--- conflicted
+++ resolved
@@ -81,17 +81,14 @@
 
 import Control.DeepSeq (NFData, rnf)
 
-<<<<<<< HEAD
-import Linear (V3(V3))
+import Linear (V2(V2), V3(V3))
+
 import Linear.Quaternion (Quaternion(Quaternion))
 
+import Control.Applicative (Applicative(liftA2))
+
 import Text.Show.Combinators
-    ( Show(showsPrec, show), (@|), showApp, showCon, PrecShowS )
-=======
-import Linear.Quaternion (Quaternion)
-import Linear (V2(V2), V3(V3))
-import Control.Applicative (Applicative(liftA2))
->>>>>>> d8bbc6a4
+    ( Show(showsPrec, show), (@|), showApp, showCon, PrecShowS)
 
 -- | A type synonym for 'Double'. When used in the context of positions or
 -- sizes, measured in units of millimeters. When used as in the context of
@@ -136,30 +133,8 @@
 fromℝtoFloat = realToFrac
 {-# INLINABLE fromℝtoFloat #-}
 
-<<<<<<< HEAD
 -- TODO: Find a better way to do this?
 -- | Add multiply and divide operators for two ℝ2s or ℝ3s.
-=======
--- | add aditional instances to Show, for when we dump the intermediate form of objects.
---   FIXME: store functions in a dumpable form!
---   These instances cover functions
-instance Show (ℝ -> ℝ) where
-    show _ = "<function ℝ>"
-
-instance Show (ℝ -> ℝ2) where
-    show _ = "<expand ℝ -> ℝ2>"
-
-instance Show (ℝ -> Either ℝ ℝ2) where
-    show _ = "<function ℝ -> Either ℝ ℝ2>"
-
-instance Show (ℝ2 -> ℝ) where
-    show _ = "<collapse ℝ2 -> ℝ>"
-
-instance Show (ℝ3 -> ℝ) where
-    show _ = "<collapse ℝ3 -> ℝ>"
-
--- TODO(sandy): remove me
->>>>>>> d8bbc6a4
 class ComponentWiseMultable a where
     (⋯*) :: a -> a -> a
     (⋯/) :: a -> a -> a
@@ -417,8 +392,7 @@
 
 isScaleID :: ExtrudeRMScale -> Bool
 isScaleID (C1 1) = True
-<<<<<<< HEAD
-isScaleID (C2 (1, 1)) = True
+isScaleID (C2 (V2 1 1)) = True
 isScaleID _ = False
 
 -- | Convert a 'Quaternion' to its constituent euler angles.
@@ -437,7 +411,3 @@
       roll = atan2 sinr_cosp cosr_cosp
       yaw = atan2 siny_cosp cosy_cosp
    in (roll, pitch, yaw)
-=======
-isScaleID (C2 (V2 1 1)) = True
-isScaleID _ = False
->>>>>>> d8bbc6a4
