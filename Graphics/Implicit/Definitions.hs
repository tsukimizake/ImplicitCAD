-- Implicit CAD. Copyright (C) 2011, Christopher Olah (chris@colah.ca)
-- Copyright 2014 2015 2016, 2017, 2018, Julia Longtin (julial@turinglace.com)
-- Copyright 2015 2016, Mike MacHenry (mike.machenry@gmail.com)
-- Released under the GNU AGPLV3+, see LICENSE

-- Required. FIXME: why?
{-# LANGUAGE FlexibleInstances #-}
{-# LANGUAGE LambdaCase #-}
{-# LANGUAGE UndecidableInstances #-}
{-# LANGUAGE FlexibleContexts #-}
{-# LANGUAGE DeriveGeneric #-}

-- Definitions of the types used when modeling, and a few operators.
module Graphics.Implicit.Definitions (
    module F,
    module N,
    ℝ,
    ℝ2,
    both,
    ℝ3,
    minℝ,
    ComponentWiseMultable,
    (⋯*),
    (⋯/),
    Polyline(Polyline),
    Polytri(Polytri),
    Triangle(Triangle),
    NormedTriangle(NormedTriangle),
    TriangleMesh(TriangleMesh),
    NormedTriangleMesh(NormedTriangleMesh),
    Obj2,
    Obj3,
    Box2,
    Box3,
    Boxed2,
    Boxed3,
    BoxedObj2,
    BoxedObj3,
    SharedObj(..),
    V2(..),
    V3(..),
    SymbolicObj2(
        Square,
        Circle,
        Polygon,
        Rotate2,
        Shared2),
    SymbolicObj3(
        Cube,
        Sphere,
        Cylinder,
        Rotate3,
<<<<<<< HEAD
        Extrude,
        ExtrudeRotateR,
        ExtrudeM,
=======
        ExtrudeR,
        ExtrudeRM,
>>>>>>> 444e0ea7
        ExtrudeOnEdgeOf,
        RotateExtrude,
        Shared3),
    ExtrudeMScale(C1, C2, Fn),
    ObjectContext(..),
    defaultObjectContext,
    fromℕtoℝ,
    fromFastℕtoℝ,
    fromℝtoFloat,
    toScaleFn,
    isScaleID,
    quaternionToEuler,
    )
where

import GHC.Generics (Generic)

import Prelude (Ord, Eq, atan2, asin, pi, (>=), signum, abs, (+), (-), RealFloat, (==), ($), flip, Semigroup((<>)), Monoid (mempty), Double, Either(Left, Right), Bool(True, False), (*), (/), fromIntegral, Float, realToFrac)

import Data.Maybe (Maybe)

import Graphics.Implicit.FastIntUtil as F (Fastℕ(Fastℕ), fromFastℕ, toFastℕ)

import Graphics.Implicit.IntegralUtil as N (ℕ, fromℕ, toℕ)

import Control.DeepSeq (NFData, rnf)

import Linear (V2(V2), V3(V3))

import Linear.Quaternion (Quaternion(Quaternion))

import Control.Applicative (Applicative(liftA2))

import Text.Show.Combinators
    ( Show(showsPrec, show), (@|), showApp, showCon, PrecShowS)

-- | A type synonym for 'Double'. When used in the context of positions or
-- sizes, measured in units of millimeters. When used as in the context of
-- a rotation, measured in radians.
type ℝ = Double

-- | A pair of two 'Double's. When used as an area or position vector, measured
-- in millimeters squared.
type ℝ2 = V2 ℝ

-- | A triple of 'Double's. When used as a volume or position vector, measured
-- in millimeters cubed. When used as a rotation, interpreted as Euler angles
-- measured in radians.
type ℝ3 = V3 ℝ

-- | A give up point for dividing ℝs, and for the maximum difference between abs(n) and abs(-n).
minℝ :: ℝ
-- for Doubles.
minℝ = 0.0000000000000002
-- for Floats.
--minℝ = 0.00000011920928955078125 * 2

-- | apply a function to both items in the provided tuple.
both :: (t -> b) -> (t, t) -> (b, b)
both f (x,y) = (f x, f y)
{-# INLINABLE both #-}

-- Wrap the functions that convert datatypes.

-- | Convert from our Integral to our Rational.
fromℕtoℝ :: ℕ -> ℝ
fromℕtoℝ = fromIntegral
{-# INLINABLE fromℕtoℝ #-}

-- | Convert from our Fast Integer (int32) to ℝ.
fromFastℕtoℝ :: Fastℕ -> ℝ
fromFastℕtoℝ (Fastℕ a) = fromIntegral a
{-# INLINABLE fromFastℕtoℝ #-}

-- | Convert from our rational to a float, for output to a file.
fromℝtoFloat :: ℝ -> Float
fromℝtoFloat = realToFrac
{-# INLINABLE fromℝtoFloat #-}

-- TODO: Find a better way to do this?
-- | Add multiply and divide operators for two ℝ2s or ℝ3s.
class ComponentWiseMultable a where
    (⋯*) :: a -> a -> a
    (⋯/) :: a -> a -> a
instance ComponentWiseMultable ℝ2 where
    (⋯*) = liftA2 (*)
    {-# INLINABLE (⋯*) #-}
    (⋯/) = liftA2 (/)
    {-# INLINABLE (⋯/) #-}
instance ComponentWiseMultable ℝ3 where
    (⋯*) = liftA2 (*)
    {-# INLINABLE (⋯*) #-}
    (⋯/) = liftA2 (/)
    {-# INLINABLE (⋯/) #-}

-- | A chain of line segments, as in SVG or DXF.
-- eg. [(0,0), (0.5,1), (1,0)] ---> /\
newtype Polyline = Polyline [ℝ2]

-- | A triangle in 2D space (a,b,c).
newtype Polytri = Polytri (ℝ2, ℝ2, ℝ2)

-- | A triangle in 3D space (a,b,c) = a triangle with vertices a, b and c
newtype Triangle = Triangle (ℝ3, ℝ3, ℝ3)

-- | A triangle ((v1,n1),(v2,n2),(v3,n3)) has vertices v1, v2, v3
--   with corresponding normals n1, n2, and n3
newtype NormedTriangle = NormedTriangle ((ℝ3, ℝ3), (ℝ3, ℝ3), (ℝ3, ℝ3))

-- | A triangle mesh is a bunch of triangles, attempting to be a surface.
newtype TriangleMesh = TriangleMesh [Triangle]

-- | A normed triangle mesh is a mesh of normed triangles.
newtype NormedTriangleMesh = NormedTriangleMesh [NormedTriangle]

instance NFData NormedTriangle where
  rnf (NormedTriangle ((a, na), (b, nb), (c, nc))) = rnf ((a, na), (b, nb), (c, nc))

instance NFData Triangle where
  rnf (Triangle (a,b,c)) = rnf (a,b,c)

instance NFData TriangleMesh where
  rnf (TriangleMesh xs) = rnf xs

instance NFData Polytri where
  rnf (Polytri (a,b,c)) = rnf (a,b,c)

instance NFData Polyline where
  rnf (Polyline xs) = rnf xs

-- | A 2D object.
type Obj2 = (ℝ2 -> ℝ)

-- | A 3D object.
type Obj3 = (ℝ3 -> ℝ)

-- | A 2D box.
type Box2 = (ℝ2, ℝ2)

-- | A 3D box.
type Box3 = (ℝ3, ℝ3)

-- | A Box containing a 2D object.
type Boxed2 a = (a, Box2)

-- | A Box containing a 3D object.
type Boxed3 a = (a, Box3)

-- | A Boxed 2D object
type BoxedObj2 = Boxed2 Obj2
--instance Show BoxedObj2 where
--    show _ = "<BoxedObj2>"

-- | A Boxed 3D object
type BoxedObj3 = Boxed3 Obj3
--instance Show BoxedObj3 where
--    show _ = "<BoxedObj3>"

-- | Means of constructing symbolic objects that are common between the 2D and
-- 3D case. This type is parameterized on @obj@ and @vec@ so that
-- 'SymbolicObj2' and 'SymbolicObj3' can instantiate it for their own purposes.
data SharedObj obj vec
  = Empty  -- ^ The empty object
  | Full   -- ^ The entirely full object
  | Complement obj
  | UnionR ℝ [obj]
  | DifferenceR ℝ obj [obj]
  | IntersectR ℝ [obj]
  | Translate vec obj
  | Scale vec obj
  | Mirror vec obj -- ^ Mirror across the line whose normal is defined by the vector
  | Outset ℝ obj
  | Shell ℝ obj
  | EmbedBoxedObj (vec -> ℝ, (vec, vec))
  | WithRounding ℝ obj
  deriving (Generic)

instance (Show obj, Show vec) => Show (SharedObj obj vec) where
  showsPrec = flip $ \case
     Empty                   -> showCon "emptySpace"
     Full                    -> showCon "fullSpace"
     Complement obj          -> showCon "complement"   @| obj
     UnionR 0 l_obj          -> showCon "union"        @| l_obj
     UnionR r l_obj          -> showCon "unionR"       @| r   @| l_obj
     DifferenceR 0 obj l_obj -> showCon "difference"   @| obj @| l_obj
     DifferenceR r obj l_obj -> showCon "differenceR"  @| r   @| obj @| l_obj
     IntersectR 0 l_obj      -> showCon "intersect"    @| l_obj
     IntersectR r l_obj      -> showCon "intersectR"   @| r   @| l_obj
     Translate vec obj       -> showCon "translate"    @| vec @| obj
     Scale vec obj           -> showCon "scale"        @| vec @| obj
     Mirror vec obj          -> showCon "mirror"       @| vec @| obj
     Outset r obj            -> showCon "outset"       @| r   @| obj
     Shell r obj             -> showCon "shell"        @| r   @| obj
     EmbedBoxedObj _         -> showCon "implicit"     @| Blackhole
     WithRounding r obj      -> showCon "withRounding" @| r   @| obj


------------------------------------------------------------------------------
-- | A type whose show instance is a hole @_@. Used for giving 'Show' instances
-- to data types which contain functions or other unshowable things.
data Blackhole = Blackhole

instance Show Blackhole where
  show _ = "_"


newtype ObjectContext = ObjectContext
  { objectRounding :: ℝ
  } deriving (Eq, Ord, Show)

defaultObjectContext :: ObjectContext
defaultObjectContext = ObjectContext
  { objectRounding = 0
  }


-- | A symbolic 2D object format.
--   We want to have symbolic objects so that we can
--   accelerate rendering & give ideal meshes for simple
--   cases.
data SymbolicObj2 =
    -- Primitives
      Square ℝ2     -- size.
    | Circle ℝ      -- radius.
    | Polygon [ℝ2]  -- points.
    -- Simple transforms
    | Rotate2 ℝ SymbolicObj2
    -- Lifting common objects
    | Shared2 (SharedObj SymbolicObj2 ℝ2)
    deriving (Generic)

instance Show SymbolicObj2 where
  showsPrec = flip $ \case
    -- NB: The False here is the centering argument, which has already been
    -- transformed into a translate. The 'Square' constructor itself is never
    -- centered.
    Square sz  -> showCon "square"    @| False @| sz
    Circle r      -> showCon "circle" @| r
    Polygon ps -> showCon "polygon"   @| ps
    Rotate2 v obj -> showCon "rotate" @| v     @| obj
    Shared2 obj   -> flip showsPrec obj



-- | Semigroup under 'Graphic.Implicit.Primitives.union'.
instance Semigroup SymbolicObj2 where
  a <> b = Shared2 (UnionR 0 [a, b])


-- | Monoid under 'Graphic.Implicit.Primitives.union'.
instance Monoid SymbolicObj2 where
  mempty = Shared2 Empty

-- | A symbolic 3D format!
data SymbolicObj3 =
    -- Primitives
      Cube ℝ3 -- rounding, size.
    | Sphere ℝ -- radius
    | Cylinder ℝ ℝ ℝ --
    -- Simple transforms
    | Rotate3 (Quaternion ℝ) SymbolicObj3
    -- 2D based
<<<<<<< HEAD
    | Extrude SymbolicObj2 ℝ
    | ExtrudeRotateR ℝ ℝ SymbolicObj2 ℝ
    | ExtrudeM
=======
    | ExtrudeR ℝ SymbolicObj2 ℝ
    | ExtrudeRM
        ℝ                     -- rounding radius
>>>>>>> 444e0ea7
        (Either ℝ (ℝ -> ℝ))   -- twist
        ExtrudeMScale        -- scale
        (Either ℝ2 (ℝ -> ℝ2)) -- translate
        SymbolicObj2          -- object to extrude
        (Either ℝ (ℝ2 -> ℝ))  -- height to extrude to
    | RotateExtrude
        ℝ                     -- Angle to sweep to
        (Maybe ℝ)             -- Loop or path (rounded corner)
        (Either ℝ2 (ℝ -> ℝ2)) -- translate
        (Either ℝ  (ℝ -> ℝ )) -- rotate
        SymbolicObj2          -- object to extrude
    | ExtrudeOnEdgeOf SymbolicObj2 SymbolicObj2
    | Shared3 (SharedObj SymbolicObj3 ℝ3)
    deriving (Generic)

instance Show SymbolicObj3 where
  showsPrec = flip $ \case
    -- NB: The False here is the centering argument, which has already been
    -- transformed into a translate. The 'Cube' constructor itself is never
    -- centered.
    Cube sz -> showCon "cube" @| False @| sz
    Sphere d -> showCon "sphere" @| d
    -- NB: The arguments to 'Cylinder' are backwards compared to 'cylinder' and
    -- 'cylinder2'.
    Cylinder h r1 r2 | r1 == r2 ->
      showCon "cylinder" @| r1 @| h
    Cylinder h r1 r2 ->
      showCon "cylinder2" @| r1 @| r2 @| h
    Rotate3 qd s -> showCon "rotate3" @| quaternionToEuler qd @| s
<<<<<<< HEAD
    Extrude s d2 -> showCon "extrude" @| s @| d2
    ExtrudeRotateR d d1 s d3 ->
      showCon "extrudeRotateR" @| d @| d1 @| s @| d3
    ExtrudeM edfdd e ep_ddfdp_dd s edfp_ddd ->
      showCon "extrudeRM" @|| edfdd @| e @|| ep_ddfdp_dd @| s @|| edfp_ddd
=======
    ExtrudeR d s d2 -> showCon "extrudeR" @| d @| s @| d2
    ExtrudeRM d edfdd e ep_ddfdp_dd s edfp_ddd ->
      showCon "extrudeRM" @| d @|| edfdd @| e @|| ep_ddfdp_dd @| s @|| edfp_ddd
>>>>>>> 444e0ea7
    RotateExtrude d md ep_ddfdp_dd edfdd s ->
      showCon "rotateExtrude" @| d @| md @|| ep_ddfdp_dd @|| edfdd @| s
    ExtrudeOnEdgeOf s s1 ->
      showCon "extrudeOnEdgeOf" @| s @| s1
    Shared3 s -> flip showsPrec s


infixl 2 @||
------------------------------------------------------------------------------
-- | ImplicitCAD uses the pattern @Either a (b -> c)@ for many of its
-- higher-order arguments. The left case is for constant values, but the right
-- side is for things that should vary. Since we can't show functions, ths
-- combinator works like '(@|)' except that it shows the left case and uses
-- a hole for the right.
(@||) :: Show a => PrecShowS -> Either a (b -> c) -> PrecShowS
showF @|| x = showApp showF $ case x of
  Left a  -> showCon "Left" @| a
  Right _ -> showCon "Right" @| Blackhole


-- | Semigroup under 'Graphic.Implicit.Primitives.union'.
instance Semigroup SymbolicObj3 where
  a <> b = Shared3 (UnionR 0 [a, b])

-- | Monoid under 'Graphic.Implicit.Primitives.union'.
instance Monoid SymbolicObj3 where
  mempty = Shared3 Empty

data ExtrudeMScale =
      C1 ℝ                  -- constant ℝ
    | C2 ℝ2                 -- constant ℝ2
    | Fn (ℝ -> Either ℝ ℝ2) -- function mapping height to either ℝ or ℝ2
    deriving (Generic)

instance Show ExtrudeMScale where
  showsPrec = flip $ \case
    C1 r  -> showCon "C1" @| r
    C2 r2 -> showCon "C2" @| r2
    Fn _  -> showCon "Fn" @| Blackhole

toScaleFn :: ExtrudeMScale -> ℝ -> ℝ2
toScaleFn (C1 s) _ = V2 s s
toScaleFn (C2 s) _ = s
toScaleFn (Fn f) z = case f z of
    Left s -> V2 s s
    Right s -> s

isScaleID :: ExtrudeMScale -> Bool
isScaleID (C1 1) = True
isScaleID (C2 (V2 1 1)) = True
isScaleID _ = False

-- | Convert a 'Quaternion' to its constituent euler angles.
--
-- From https://en.wikipedia.org/wiki/Conversion_between_quaternions_and_Euler_angles#Source_code_2
quaternionToEuler :: RealFloat a => Quaternion a -> (a, a, a)
quaternionToEuler (Quaternion w (V3 x y z))=
  let sinr_cosp = 2 * (w * x + y * z)
      cosr_cosp = 1 - 2 * (x * x + y * y)
      sinp = 2 * (w * y - z * x);
      siny_cosp = 2 * (w * z + x * y);
      cosy_cosp = 1 - 2 * (y * y + z * z);
      pitch = if abs sinp >= 1
              then signum sinp * pi / 2
              else asin sinp
      roll = atan2 sinr_cosp cosr_cosp
      yaw = atan2 siny_cosp cosy_cosp
   in (roll, pitch, yaw)
<|MERGE_RESOLUTION|>--- conflicted
+++ resolved
@@ -50,14 +50,8 @@
         Sphere,
         Cylinder,
         Rotate3,
-<<<<<<< HEAD
         Extrude,
-        ExtrudeRotateR,
         ExtrudeM,
-=======
-        ExtrudeR,
-        ExtrudeRM,
->>>>>>> 444e0ea7
         ExtrudeOnEdgeOf,
         RotateExtrude,
         Shared3),
@@ -320,15 +314,8 @@
     -- Simple transforms
     | Rotate3 (Quaternion ℝ) SymbolicObj3
     -- 2D based
-<<<<<<< HEAD
     | Extrude SymbolicObj2 ℝ
-    | ExtrudeRotateR ℝ ℝ SymbolicObj2 ℝ
     | ExtrudeM
-=======
-    | ExtrudeR ℝ SymbolicObj2 ℝ
-    | ExtrudeRM
-        ℝ                     -- rounding radius
->>>>>>> 444e0ea7
         (Either ℝ (ℝ -> ℝ))   -- twist
         ExtrudeMScale        -- scale
         (Either ℝ2 (ℝ -> ℝ2)) -- translate
@@ -358,17 +345,9 @@
     Cylinder h r1 r2 ->
       showCon "cylinder2" @| r1 @| r2 @| h
     Rotate3 qd s -> showCon "rotate3" @| quaternionToEuler qd @| s
-<<<<<<< HEAD
     Extrude s d2 -> showCon "extrude" @| s @| d2
-    ExtrudeRotateR d d1 s d3 ->
-      showCon "extrudeRotateR" @| d @| d1 @| s @| d3
     ExtrudeM edfdd e ep_ddfdp_dd s edfp_ddd ->
-      showCon "extrudeRM" @|| edfdd @| e @|| ep_ddfdp_dd @| s @|| edfp_ddd
-=======
-    ExtrudeR d s d2 -> showCon "extrudeR" @| d @| s @| d2
-    ExtrudeRM d edfdd e ep_ddfdp_dd s edfp_ddd ->
-      showCon "extrudeRM" @| d @|| edfdd @| e @|| ep_ddfdp_dd @| s @|| edfp_ddd
->>>>>>> 444e0ea7
+      showCon "extrudeM" @|| edfdd @| e @|| ep_ddfdp_dd @| s @|| edfp_ddd
     RotateExtrude d md ep_ddfdp_dd edfdd s ->
       showCon "rotateExtrude" @| d @| md @|| ep_ddfdp_dd @|| edfdd @| s
     ExtrudeOnEdgeOf s s1 ->
