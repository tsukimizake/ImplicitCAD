{- ORMOLU_DISABLE -}
-- Implicit CAD. Copyright (C) 2011, Christopher Olah (chris@colah.ca)
-- Copyright (C) 2014-2017, Julia Longtin (julial@turinglace.com)
-- Released under the GNU AGPLV3+, see LICENSE

module ExecSpec.Expr (exprExec) where

-- Be explicit about what we import.
import Prelude (($), (==), length, Bool (False), (<=), (&&), (<>), show)

-- Hspec, for writing specs.
import Test.Hspec (describe, Spec, it, shouldSatisfy, expectationFailure)

-- The type used for variables, in ImplicitCAD.
import Graphics.Implicit.Definitions (ℝ)

-- Our utility library, for making these tests easier to read.
import ExecSpec.Util ((-->), num, list, vect)

import Graphics.Implicit.ExtOpenScad.Eval.Constant (runExpr)
import Graphics.Implicit.ExtOpenScad.Definitions (OVal(OIO, OList, ONum, OUndefined))

-- Default all numbers in this file to being of the type ImplicitCAD uses for values.
default (ℝ)

exprExec :: Spec
exprExec = do
  describe "arithmetic" $ do
    it "performs simple addition" $
      "1+1" --> num 2
    it "performs multiple additions" $
      "1+1+1" --> num 3
    it "performs sum on numbers" $
      "sum(1,1)" --> num 2
    it "performs sum on list" $
      "sum([1,2,3])" --> num 6
    it "performs vector additions" $
      "[1, 2, 3] + [3, 4, 5]" --> vect [4, 6, 8]
    it "performs nested vector additions" $
      "[1, [2, 3]] + [3, [4, 5]]" --> list [num 4, vect [6, 8]]
    it "performs vector substraction" $
      "[1, 2, 3] - [1, 1, 1]" --> vect [0, 1, 2]
    it "performs number and list/vector addition" $
      "2 + [1, 2]" --> vect [3, 4]
    it "performs number and list/vector multiplication" $
      "2 * [3, 4, 5]" --> vect [6, 8, 10]
  describe "rands" $ do
    it "generates random numbers" $ do
      case runExpr "rands(1,2,1)" False of
        (OIO m, _) -> do
          OList l <- m
          shouldSatisfy l $ \l' -> length l' == 1
        _ -> expectationFailure "Not an OIO"
      case runExpr "rands(1,2,10)" False of
        (OIO m, _) -> do
          OList l <- m
          shouldSatisfy l $ \l' -> length l' == 10
        _ -> expectationFailure "Not an OIO"
      case runExpr "rands(1,2,0)" False of
        (OIO m, _) -> do
          OList l <- m
          shouldSatisfy l $ \l' -> length l' == 0
        _ -> expectationFailure "Not an OIO"
      case runExpr "rands(1,1,1)" False of
        (OIO m, _) -> do
          OList l <- m
          shouldSatisfy l $ \l' ->
            length l' == 1 &&
            l' == [num 1]
        _ -> expectationFailure "Not an OIO"
      case runExpr "rands(1,2,1)[0]" False of
        (OIO m, _) -> do
          ONum n <- m
          shouldSatisfy n $ \n' -> 1 <= n' && n' <= 2
        o -> expectationFailure $ "Not an OIO: " <> show o
      case runExpr "rands(1,2,2)[0+1]" False of
        (OIO m, _) -> do
          ONum n <- m
          shouldSatisfy n $ \n' -> 1 <= n' && n' <= 2
        o -> expectationFailure $ "Not an OIO: " <> show o
  describe "lookup" $ do
    it "Gets a value from a table" $ do
      "lookup(1, [[0, 0], [1, 1], [2, 2]])" --> num 1
    it "Interpolates values from a table" $ do
      "lookup(1, [[0, 0], [2, 2]])" --> num 1
      "lookup(7, [[0, 0], [5, 50], [10, 100], [11, 0]])" --> num 70
      "lookup(10.5, [[0, 0], [5, 50], [10, 100], [11, 0]])" --> num 50
    it "Gets an upper extreme from a table" $ do
      "lookup(10, [[0, 0], [1, 1], [2, 2]])" --> num 2
    it "Gets an lower extreme from a table" $ do
      "lookup(0, [[1, 1], [2, 2]])" --> num 1
    it "Gets an nothing from a table" $ do
      "lookup(0, [])" --> OUndefined
    it "Handles embedded statements" $ do
      "lookup(0+1, [[0*2, 0], [1+1, 4/2]])" --> num 1
<<<<<<< HEAD
  describe "let bindings" $ do
    it "Evaluates let bindings" $ do
      -- basic let binding
      "let (a = 1) [a, 1]" --> vect [1, 1]
      -- Directly nested lets
      "let (a = 1) let (b = a) [a, b]" --> vect [1, 1]
      "let (a = 1) let (b = a) let (c = b) [a, b, c]" --> vect [1, 1, 1]
      "let (a = 1) let (b = a) let (c = a) [a, b, c]" --> vect [1, 1, 1]
      "let (a = 1) let (b = a) let (c = b + 1) [a, b, c]" --> vect [1, 1, 2]
      "let (a = 1) let (b = a) let (c = a + 1) [a, b, c]" --> vect [1, 1, 2]
      "let (a = 1) let (b = a+1) let (c = b+1) [a, b, c]" --> vect [1, 2, 3]
      "let (a = 1) let (a = a+1) [a]" --> vect [2]
      -- Indirect nesting
      "let (a = 1) [a, let (b = a) b]" --> vect [1, 1]
      -- Let name overloading
      "let (a = 1) let (b = a + 1) let (a = b) [a, a]" --> vect [2, 2]
      -- Scoped name overloading
      "let (a = 1) let (b = a + 1) [a, let (a = b) a]" --> vect [1, 2]
=======
  describe "operator precedence" $ do
    -- https://github.com/Haskell-Things/ImplicitCAD/issues/428
    it "Evaluates exponents correctly" $ do
      "2*3^2" --> num 18
      "-2^2" --> num 4
      "-(2^2)" --> num (-4)
>>>>>>> 0853138d
<|MERGE_RESOLUTION|>--- conflicted
+++ resolved
@@ -93,7 +93,6 @@
       "lookup(0, [])" --> OUndefined
     it "Handles embedded statements" $ do
       "lookup(0+1, [[0*2, 0], [1+1, 4/2]])" --> num 1
-<<<<<<< HEAD
   describe "let bindings" $ do
     it "Evaluates let bindings" $ do
       -- basic let binding
@@ -112,11 +111,9 @@
       "let (a = 1) let (b = a + 1) let (a = b) [a, a]" --> vect [2, 2]
       -- Scoped name overloading
       "let (a = 1) let (b = a + 1) [a, let (a = b) a]" --> vect [1, 2]
-=======
   describe "operator precedence" $ do
     -- https://github.com/Haskell-Things/ImplicitCAD/issues/428
     it "Evaluates exponents correctly" $ do
       "2*3^2" --> num 18
       "-2^2" --> num 4
-      "-(2^2)" --> num (-4)
->>>>>>> 0853138d
+      "-(2^2)" --> num (-4)