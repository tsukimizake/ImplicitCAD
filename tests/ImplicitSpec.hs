{-# LANGUAGE ExplicitNamespaces #-}
{-# LANGUAGE AllowAmbiguousTypes #-}
{-# LANGUAGE ConstraintKinds     #-}
{-# LANGUAGE GADTs               #-}
{-# LANGUAGE ScopedTypeVariables #-}
{-# LANGUAGE TypeApplications    #-}

module ImplicitSpec (spec) where

<<<<<<< HEAD
import Prelude (negate, (+), String, Num, Show, Monoid, mempty, (*), (<>), (-), (/=), ($), (.), pi, id)
import Test.Hspec (xit, SpecWith, it, describe, Spec)
=======
import Prelude (pure, negate, (+), String, Num, Show, Monoid, mempty, (*), (<>), (-), (/=), ($), (.), pi, id)
import Test.Hspec (SpecWith, it, describe, Spec)
>>>>>>> d39bd9ae
import Graphics.Implicit.Test.Instances ((=~=))
import Graphics.Implicit
    ( difference,
      rotate,
      rotate3,
      rotate3V,
      union,
      SymbolicObj2,
      SymbolicObj3,
      Object(scale, emptySpace, fullSpace, complement, differenceR,
             translate) )
import Graphics.Implicit.Primitives (rotateQ)
import Test.QuickCheck
    (Testable, property, expectFailure,  Arbitrary(arbitrary),
      suchThat,
      forAll)
import Data.Foldable ( for_ )
import Test.Hspec.QuickCheck (prop)
import QuickSpec (Observe)
import Linear ( V3(V3), (^*) )


------------------------------------------------------------------------------
-- | Tests showing equivalencies between algebraic formulations of symbolic
-- objects, in both 2d and 3d. Equality is observational, based on random
-- sampling of the underlying 'getImplicit' function.
spec :: Spec
spec = do
  describe "symbolic obj 2" $ do
    idempotenceSpec  @SymbolicObj2
    identitySpec     @SymbolicObj2
    homomorphismSpec @SymbolicObj2
    monoidSpec       @SymbolicObj2
    inverseSpec      @SymbolicObj2
    annihilationSpec @SymbolicObj2
    rotation2dSpec

  describe "symbolic obj 3" $ do
    idempotenceSpec  @SymbolicObj3
    identitySpec     @SymbolicObj3
    homomorphismSpec @SymbolicObj3
    monoidSpec       @SymbolicObj3
    inverseSpec      @SymbolicObj3
    annihilationSpec @SymbolicObj3
    rotation3dSpec


------------------------------------------------------------------------------
-- | All the constraints we need in scope to parameterize tests by both 2d and
-- 3d symbolic objects.
type TestInfrastructure obj vec test outcome =
  ( Object obj vec
  , Observe test outcome obj
  , Monoid obj
  , Show outcome
  , Show test
  , Show obj
  , Show vec
  , Arbitrary obj
  , Arbitrary vec
  )


------------------------------------------------------------------------------
-- | Tests proving that symbolic objects form a monoid.
monoidSpec
    :: forall obj vec test outcome
     . TestInfrastructure obj vec test outcome
    => Spec
monoidSpec = describe "monoid laws" $ do
  prop "a <> mempty = a" $ \obj ->
    obj =~= obj <> mempty @obj

  prop "mempty <> a = a" $ \obj ->
    obj =~= mempty @obj <> obj

  prop "(a <> b) <> c = a <> (b <> c)" $ \a b (c :: obj) ->
    (a <> b) <> c =~= a <> (b <> c)


------------------------------------------------------------------------------
-- | Tests showing that 'translate' is a no-op for both 'emptySpace' and
-- 'fullSpace'. Additionally, that 'scale' is a no-op on 'emptySpace' (but not
-- for 'fullSpace', because scaling by 0 is instead 'emptySpace').
idempotenceSpec
    :: forall obj vec test outcome
     . TestInfrastructure obj vec test outcome
    => Spec
idempotenceSpec = describe "idempotence" $ do
  for_ [("empty", emptySpace @obj), ("full", fullSpace)] $ \(name, obj) ->
    describe name $ do
      prop "idempotent wrt translate" $ \xyz ->
        translate xyz obj
          =~= obj

  prop "empty idempotent wrt scale" $ \xyz ->
    scale xyz emptySpace
      =~= emptySpace @obj


------------------------------------------------------------------------------
-- | Proofs of the invertability of operations.
inverseSpec
    :: forall obj vec test outcome
     . ( TestInfrastructure obj vec test outcome
       , Num vec
       )
    => Spec
inverseSpec = describe "inverses" $ do
  prop "complement inverse" $
    complement @obj . complement
      =~= id

  prop "translate inverse" $ \xyz ->
    translate @obj xyz . translate (negate xyz)
      =~= id

  -- TODO(sandy): there should be a scale inverse here, but it's a hard thing
  -- to quantify over due to our lack of functors for R2 and R3.

  -- -- prop "scale inverse" $
  -- --   forAll (arbitrary `suchThat` (/= 0)) $ \xyz ->
  -- --     scale @obj xyz . scale (invert xyz)
  -- --       =~= id


------------------------------------------------------------------------------
-- | Proofs that 'fullSpace' is an annhilative element with respect to union.
annihilationSpec
    :: forall obj vec test outcome
     . TestInfrastructure obj vec test outcome
    => Spec
annihilationSpec = describe "annihilation" $ do
  prop "full <> obj = full" $ \obj ->
    fullSpace <> obj
      =~= fullSpace @obj
  prop "obj <> full = full" $ \obj ->
    obj <> fullSpace
      =~= fullSpace @obj


------------------------------------------------------------------------------
-- | Misc proofs regarding 2d rotation.
rotation2dSpec :: Spec
rotation2dSpec = describe "2d rotation" $ do
  prop "360 degrees is id" $
    rotate (2 * pi)
      =~= id

  prop "(x + y = 360) degrees is id" $ \rads -> do
      rotate (2 * pi - rads) . rotate rads
        =~= id

  failingProp "rotate" $ \rads1 rads2 ->
    rotate rads2 . rotate rads2
      =~= rotate (rads1 + rads2)

  prop "full idempotent wrt rotate" $ \rads ->
    rotate rads fullSpace
      =~= fullSpace

  prop "empty idempotent wrt rotate" $ \rads ->
    rotate rads emptySpace
      =~= emptySpace


------------------------------------------------------------------------------
-- | Misc proofs regarding 3d rotation.
rotation3dSpec :: Spec
rotation3dSpec = describe "3d rotation" $ do
  for_ [ ("YZ", V3 1 0 0)
       , ("XZ", V3 0 1 0)
       , ("XY", V3 0 0 1)
       ] $ \(axis, vec) -> do
    describe ("rotation in the " <> axis <> " plane") $ do
      prop "360 degrees is id" $
        rotate3 (vec ^* (2 * pi))
          =~= id
      prop "(x + y = 360) degrees is id" $ \rads ->
        rotate3 (vec ^* (2 * pi - rads)) . rotate3 (vec ^* rads)
          =~= id

  prop "360 degrees is id" $
    forAll (arbitrary `suchThat` (/= pure 0)) $ \vec ->
      rotate3V (2 * pi) vec
        =~= id
  prop "(x + y = 360) degrees is id" $ \rads -> do
    forAll (arbitrary `suchThat` (/= pure 0)) $ \vec ->
      rotate3V (2 * pi - rads) vec . rotate3V rads vec
        =~= id

  prop "rotate" $ \q1 q2 ->
    rotateQ q2 . rotateQ q1
      =~= rotateQ (q2 * q1)

  prop "full idempotent wrt rotate" $ \xyz ->
    rotate3 xyz fullSpace
      =~= fullSpace

  prop "empty idempotent wrt rotate" $ \xyz ->
    rotate3 xyz emptySpace
      =~= emptySpace


------------------------------------------------------------------------------
-- | Misc identity proofs that should hold for all symbolic objects.
identitySpec
    :: forall obj vec test outcome
     . TestInfrastructure obj vec test outcome
    => Spec
identitySpec = describe "identity" $ do
  prop "complement empty" $
    complement @obj emptySpace
      =~= fullSpace

  prop "complement full" $
    complement @obj fullSpace
      =~= emptySpace

  prop "difference of empty" $ \r objs ->
    differenceR @obj r emptySpace objs
      =~= emptySpace

  prop "difference is complement" $ \objs ->
    difference @obj fullSpace objs
      =~= complement (union objs)

  prop "difference of obj" $ \r obj ->
    differenceR @obj r obj []
      =~= obj

  prop "union [a] = a" $ \obj ->
    union @obj [obj] =~= obj


------------------------------------------------------------------------------
-- | Functions proving symbolic objects form homomorphisms with respect to
-- translate and scale.
homomorphismSpec
    :: forall obj vec test outcome
     . ( TestInfrastructure obj vec test outcome
       , Num vec
       )
    => Spec
homomorphismSpec = describe "homomorphism" $ do
  prop "translate" $ \xyz1 xyz2 ->
    translate @obj xyz2 . translate xyz1
      =~= translate (xyz1 + xyz2)

  prop "scale" $ \xyz1 xyz2 ->
    scale @obj xyz2 . scale xyz1
      =~= scale (xyz1 * xyz2)


------------------------------------------------------------------------------
-- | Like 'prop', but for tests that are currently expected to fail.
failingProp :: Testable prop => String -> prop -> SpecWith ()
failingProp x = xit (x <> " (currently failing)") . expectFailure . property
<|MERGE_RESOLUTION|>--- conflicted
+++ resolved
@@ -7,13 +7,8 @@
 
 module ImplicitSpec (spec) where
 
-<<<<<<< HEAD
-import Prelude (negate, (+), String, Num, Show, Monoid, mempty, (*), (<>), (-), (/=), ($), (.), pi, id)
+import Prelude (pure, negate, (+), String, Num, Show, Monoid, mempty, (*), (<>), (-), (/=), ($), (.), pi, id)
 import Test.Hspec (xit, SpecWith, it, describe, Spec)
-=======
-import Prelude (pure, negate, (+), String, Num, Show, Monoid, mempty, (*), (<>), (-), (/=), ($), (.), pi, id)
-import Test.Hspec (SpecWith, it, describe, Spec)
->>>>>>> d39bd9ae
 import Graphics.Implicit.Test.Instances ((=~=))
 import Graphics.Implicit
     ( difference,
@@ -271,4 +266,4 @@
 ------------------------------------------------------------------------------
 -- | Like 'prop', but for tests that are currently expected to fail.
 failingProp :: Testable prop => String -> prop -> SpecWith ()
-failingProp x = xit (x <> " (currently failing)") . expectFailure . property
+failingProp x = xit (x <> " (currently failing)") . expectFailure . property