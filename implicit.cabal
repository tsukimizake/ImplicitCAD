--- conflicted
+++ resolved
@@ -1,16 +1,8 @@
-<<<<<<< HEAD
 Name:                implicit
 Version:             0.0.6
-cabal-version:       >= 1.6
+cabal-version:       >= 1.8
 Synopsis:            Math-inspired programmatic 2&3D CAD: CSG, bevels, and shells; gcode export..
 Description:         A math-inspired programmatic CAD library in haskell.
-=======
-name:                implicit
-version:             0.0.5
-cabal-version:       >= 1.8
-synopsis:            Math-inspired programmatic 2&3D CAD: CSG, bevels, and shells; gcode export..
-description:         A math-inspired programmatic CAD library in haskell.
->>>>>>> 7aded034
                      Build objects with constructive solid geometry, bevels,
                      shells and more in 2D & 3D. Then export to SVGs, STLs,
                      or produce gcode directly!
