Cabal-version:       2.2
Name:                implicit
Version:             0.3.0.1
Tested-with:         GHC >= 8.8
Build-type:          Simple
Synopsis:            A math-inspired programmatic 2D & 3D CAD system.
Description:         An OpenSCAD execution engine for generating models in STL and many other formats.
License:             AGPL-3.0-or-later
License-file:        LICENSE
Author:              Julia Longtin <julia.longtin@gmail.com>
Maintainer:          Julia Longtin <julia.longtin@gmail.com>
Homepage:            http://implicitcad.org/
Category:            Graphics

flag extopenscad
  default:
    True
  description:
    Builds extopenscad program

flag docgen
  default:
    True
  description:
    Builds docgen program

flag implicitsnap
  default:
    False
  description:
    Builds implicitsnap program

Common binstuff
    Default-Language: Haskell2010
    Default-extensions: NoImplicitPrelude
    Ghc-options:
                -threaded
                -rtsopts "-with-rtsopts -N -qg -t"
                -optc-O3
                -- see GHC manual 8.2.1 section 6.5.1.
                -feager-blackholing
                -Wall
                -Wextra
                -Wcompat
                -Wmonomorphism-restriction
                -Wmissing-signatures
                -Wmissing-export-lists
                -Wmissing-import-lists
                -Wmissing-home-modules
                -Widentities
                -Wimplicit-prelude
                -Wredundant-constraints
                -Wall-missed-specialisations

Common libstuff
    Default-Language: Haskell2010
    Default-extensions: NoImplicitPrelude
    Ghc-options:
                -optc-O3
                -- see GHC manual 8.2.1 section 6.5.1.
                -feager-blackholing
                -Wall
                -Wextra
                -Wcompat
                -Wmonomorphism-restriction
                -Wmissing-signatures
                -Wmissing-export-lists
                -Wmissing-import-lists
                -Wmissing-home-modules
                -Widentities
                -Wimplicit-prelude
                -Wredundant-constraints
                -Wall-missed-specialisations

Library
    Import: libstuff
    Build-depends:
                  base >= 3 && < 5,
                  filepath,
                  directory,
                  parsec,
                  parallel,
                  containers,
                  deepseq,
                  vector-space,
                  hspec,
                  text,
                  bytestring,
                  blaze-builder,
                  blaze-markup,
                  blaze-svg,
                  storable-endian,
                  JuicyPixels,
                  transformers,
                  mtl,
<<<<<<< HEAD
                  linear
=======
                  QuickCheck,
                  quickspec

>>>>>>> aabf08fe
    Exposed-modules:
                    Graphics.Implicit
                    Graphics.Implicit.Definitions
                    Graphics.Implicit.Primitives
                    Graphics.Implicit.Export
                    Graphics.Implicit.MathUtil
                    Graphics.Implicit.ExtOpenScad
                    Graphics.Implicit.ObjectUtil
                    -- These modules are exposed for the unit tests against the parser interface.
                    Graphics.Implicit.ExtOpenScad.Parser.Statement
                    Graphics.Implicit.ExtOpenScad.Parser.Expr
                    Graphics.Implicit.ExtOpenScad.Eval.Constant
                    Graphics.Implicit.ExtOpenScad.Definitions
                    -- These are exposed for Benchmark.
                    Graphics.Implicit.Export.SymbolicObj2
                    Graphics.Implicit.Export.SymbolicObj3
                    -- These are exposed for implicitsnap.
                    Graphics.Implicit.Export.TriangleMeshFormats
                    Graphics.Implicit.Export.NormedTriangleMeshFormats
                    Graphics.Implicit.Export.PolylineFormats
                    Graphics.Implicit.Export.DiscreteAproxable
                    -- These are exposed for docgen.
                    Graphics.Implicit.ExtOpenScad.Primitives
    Other-modules:
                  Graphics.Implicit.FastIntUtil
                  Graphics.Implicit.IntegralUtil
                  Graphics.Implicit.ObjectUtil.GetBox2
                  Graphics.Implicit.ObjectUtil.GetBox3
                  Graphics.Implicit.ObjectUtil.GetImplicit2
                  Graphics.Implicit.ObjectUtil.GetImplicit3
                  Graphics.Implicit.ExtOpenScad.Default
                  Graphics.Implicit.ExtOpenScad.Parser.Lexer
                  Graphics.Implicit.ExtOpenScad.Parser.Util
                  Graphics.Implicit.ExtOpenScad.Eval.Statement
                  Graphics.Implicit.ExtOpenScad.Eval.Expr
                  Graphics.Implicit.ExtOpenScad.Util.ArgParser
                  Graphics.Implicit.ExtOpenScad.Util.OVal
                  Graphics.Implicit.ExtOpenScad.Util.StateC
                  Graphics.Implicit.Export.MarchingSquaresFill
                  Graphics.Implicit.Export.RayTrace
                  Graphics.Implicit.Export.SymbolicFormats
                  Graphics.Implicit.Export.Util
                  Graphics.Implicit.Export.TextBuilderUtils
                  Graphics.Implicit.Export.Symbolic.Rebound2
                  Graphics.Implicit.Export.Symbolic.Rebound3
                  Graphics.Implicit.Export.Render
                  Graphics.Implicit.Export.Render.Definitions
                  Graphics.Implicit.Export.Render.GetLoops
                  Graphics.Implicit.Export.Render.GetSegs
                  Graphics.Implicit.Export.Render.HandleSquares
                  Graphics.Implicit.Export.Render.Interpolate
                  Graphics.Implicit.Export.Render.RefineSegs
                  Graphics.Implicit.Export.Render.TesselateLoops
                  Graphics.Implicit.Export.Render.HandlePolylines

Executable extopenscad
   Import: binstuff
   if !flag(extopenscad)
     buildable: False
   Main-is: extopenscad.hs
   Hs-source-dirs: programs
   Build-depends:
                 base,
                 vector-space,
                 filepath,
                 optparse-applicative >= 0.10.0,
                 text,
                 implicit

Executable docgen
   Import: binstuff
   if !flag(docgen)
     buildable: False
   main-is: docgen.hs
   Hs-source-dirs: programs
   build-depends:
                 base,
                 text,
                 implicit

Executable implicitsnap
   Import: binstuff
   if !flag(implicitsnap)
     buildable: False
   Main-is: implicitsnap.hs
   Hs-source-dirs: programs
   Build-depends:
                 aeson,
                 base,
                 bytestring,
                 implicit,
                 snap-core,
                 snap-server,
                 text,
                 utf8-string,
                 vector-space

Benchmark Benchmark
   Import: binstuff
   Type: exitcode-stdio-1.0
   Main-is: Benchmark.hs
   Hs-source-dirs: programs
   Build-depends:
                 base,
                 criterion,
                 implicit

Test-suite test-implicit
    Import: binstuff
    Type: exitcode-stdio-1.0
    Main-is: Main.hs
    Hs-source-dirs: tests
    Build-depends:
                  base,
                  hspec,
                  implicit,
                  text,
                  parsec,
                  HUnit,
                  directory,
                  hedgehog,
                  hw-hspec-hedgehog,
                  quickspec,
                  QuickCheck,
                  vector-space
    Other-Modules:
                  ParserSpec.Expr
                  ParserSpec.Statement
                  ParserSpec.Util
                  ExecSpec.Expr
                  ExecSpec.Util
                  MessageSpec.Message
                  MessageSpec.Util
                  PropertySpec
                  PropertySpec.Exec
                  GoldenSpec.Spec
                  GoldenSpec.Util
                  Graphics.Implicit.Test.Instances
                  ImplicitSpec

Benchmark parser-bench
    Import: binstuff
    Type: exitcode-stdio-1.0
    Main-is: parser-bench.hs
    Hs-source-dirs: programs
    Build-depends:
                  base,
                  criterion,
                  parsec,
                  implicit

Source-repository head
    Type:            git
    Location:        https://github.com/colah/ImplicitCAD.git<|MERGE_RESOLUTION|>--- conflicted
+++ resolved
@@ -93,13 +93,10 @@
                   JuicyPixels,
                   transformers,
                   mtl,
-<<<<<<< HEAD
                   linear
-=======
                   QuickCheck,
                   quickspec
 
->>>>>>> aabf08fe
     Exposed-modules:
                     Graphics.Implicit
                     Graphics.Implicit.Definitions
